// Copyright 2015-2016 trivago GmbH
//
// Licensed under the Apache License, Version 2.0 (the "License");
// you may not use this file except in compliance with the License.
// You may obtain a copy of the License at
//
//     http://www.apache.org/licenses/LICENSE-2.0
//
// Unless required by applicable law or agreed to in writing, software
// distributed under the License is distributed on an "AS IS" BASIS,
// WITHOUT WARRANTIES OR CONDITIONS OF ANY KIND, either express or implied.
// See the License for the specific language governing permissions and
// limitations under the License.

package core

import (
	"github.com/trivago/tgo/tlog"
	"github.com/trivago/tgo/ttesting"
	"math"
	"sync"
	"sync/atomic"
	"testing"
	"time"
)

type mockProducer struct {
	ProducerBase
}

func (prod *mockProducer) Produce(workers *sync.WaitGroup) {
	// does something.
}

func getMockProducer() mockProducer {
	return mockProducer{
		ProducerBase{
<<<<<<< HEAD
			messages:        make(chan Message, 2),
			control:         make(chan PluginControl),
			streams:         []MessageStreamID{},
			dropStreamID:    2,
			runState:        new(PluginRunState),
			timeout:         500 * time.Millisecond,
			filters:         []Filter{&mockFilter{}},
			formatters:      []Formatter{&mockFormatter{}},
			shutdownTimeout: 10 * time.Millisecond,
			fuseName:        "test",
			fuseTimeout:     100 * time.Millisecond,
			Log:             tlog.NewLogScope("test"),
=======
			messages:         make(chan Message, 2),
			control:          make(chan PluginControl),
			streams:          []MessageStreamID{},
			dropStreamID:     2,
			runState:         new(PluginRunState),
			timeout:          500 * time.Millisecond,
			filter:           &mockFilter{},
			format:           &mockFormatter{},
			shutdownTimeout:  10 * time.Millisecond,
			fuseName:         "test",
			fuseTimeout:      100 * time.Millisecond,
			fuseControlGuard: new(sync.Mutex),
>>>>>>> 0abcf431
		},
	}
}

func TestProducerConfigure(t *testing.T) {
	expect := ttesting.NewExpect(t)

	mockProducer := mockProducer{}

	TypeRegistry.Register(mockPlugin{})
	TypeRegistry.Register(mockFormatter{})
	TypeRegistry.Register(mockFilter{})
	mockConf := NewPluginConfig("testPluginConf", "core.mockPlugin")
	mockConf.Override("streams", []string{"testBoundStream"})
	mockConf.Override("Filter", "core.mockFilter")

	err := mockProducer.Configure(NewPluginConfigReader(&mockConf))
	expect.NoError(err)
}

func TestProducerState(t *testing.T) {
	expect := ttesting.NewExpect(t)

	mockProducer := mockProducer{}
	mockProducer.runState = new(PluginRunState)
	mockProducer.setState(PluginStateActive)
	expect.Equal(PluginStateActive, mockProducer.GetState())
	expect.True(mockProducer.IsActive())

	mockProducer.setState(PluginStateWaiting)
	expect.True(mockProducer.IsBlocked())

	mockProducer.setState(PluginStateStopping)
	expect.True(mockProducer.IsStopping())

	expect.True(mockProducer.IsActiveOrStopping())
}

func TestProducerCallback(t *testing.T) {
	expect := ttesting.NewExpect(t)

	mockProducer := mockProducer{}
	rollBackCalled := false

	rollCallBack := func() {
		rollBackCalled = true
	}

	mockProducer.SetRollCallback(rollCallBack)
	mockProducer.onRoll()
	expect.True(rollBackCalled)

	stopCallBackCalled := false
	stopCallBack := func() {
		stopCallBackCalled = true
	}
	mockProducer.SetStopCallback(stopCallBack)
	mockProducer.onStop()
	expect.True(stopCallBackCalled)
}

func TestProducerWaitgroup(t *testing.T) {
	// TODO: Well, complete this obviously

}

func TestProducerDependency(t *testing.T) {
	expect := ttesting.NewExpect(t)
	mockP := mockProducer{}

	secondMockP := mockProducer{}
	thirdMockP := mockProducer{}

	// give dropStreamId to differentiate secondMockP and thirdMockP
	secondMockP.dropStreamID = 1
	thirdMockP.dropStreamID = 2

	secondMockP.AddDependency(&thirdMockP)
	mockP.dependencies = []Producer{}
	mockP.AddDependency(&secondMockP)

	//add secondMockP again. Shouldn't add it in its dependency list
	mockP.AddDependency(&secondMockP)
	expect.Equal(1, len(mockP.dependencies))

	expect.True(mockP.DependsOn(&secondMockP))
	expect.True(mockP.DependsOn(&thirdMockP))
}

func TestProducerEnqueue(t *testing.T) {
	// TODO: distribute for drop route not called. Probably streams array contains soln
	expect := ttesting.NewExpect(t)
	mockP := getMockProducer()
	mockDistribute := func(msg Message) {
		expect.Equal("ProdEnqueueTest", msg.String())
	}
	mockDropStream := getMockStream()
	StreamRegistry.Register(&mockDropStream, 2)
	mockDropStream.distribute = mockDistribute

	msg := Message{
		Data:     []byte("ProdEnqueueTest"),
		StreamID: 1,
	}
	enqTimeout := time.Second
	mockP.setState(PluginStateStopping)
	// cause panic and check if message is dropped
	mockP.Enqueue(msg, &enqTimeout)

	mockP.setState(PluginStateActive)
	mockP.Enqueue(msg, &enqTimeout)

	mockStream := getMockStream()
	mockStream.distribute = mockDistribute
	StreamRegistry.Register(&mockStream, 1)

	go func() {
		mockP.Enqueue(msg, &enqTimeout)
	}()
	//give time for message to enqueue in the channel
	time.Sleep(200 * time.Millisecond)

	ret := <-mockP.messages
	expect.Equal("ProdEnqueueTest", ret.String())

}

func TestProducerCloseMessageChannel(t *testing.T) {
	expect := ttesting.NewExpect(t)
	mockP := getMockProducer()

	mockP.setState(PluginStateActive)

	handleMessageFail := func(msg Message) {
		time.Sleep(20 * time.Millisecond)
	}

	handleMessage := func(msg Message) {
		expect.Equal("closeMessageChannel", msg.String())
	}

	mockDistribute := func(msg Message) {
		expect.Equal("closeMessageChannel", msg.String())
	}
	mockDropStream := getMockStream()
	mockDropStream.distribute = mockDistribute
	mockDropStream.AddProducer(&mockProducer{})

	StreamRegistry.name[2] = "testStream"
	StreamRegistry.Register(&mockDropStream, 2)

	mockP.streams = []MessageStreamID{2}
	msgToSend := Message{
		Data:     []byte("closeMessageChannel"),
		StreamID: 1,
	}
	mockP.messages <- msgToSend
	mockP.messages <- msgToSend
	ret := mockP.CloseMessageChannel(handleMessageFail)
	expect.False(ret)

	mockP.messages = make(chan Message, 2)
	mockP.messages <- msgToSend
	ret = mockP.CloseMessageChannel(handleMessage)
	expect.True(ret)

}

func TestProducerTickerLoop(t *testing.T) {
	expect := ttesting.NewExpect(t)
	mockP := getMockProducer()
	mockP.setState(PluginStateActive)
	// accept timeroff by abs( 8 ms)
	delta := float64(8 * time.Millisecond)
	counter := new(int32)
	tickerLoopTimeout := 20 * time.Millisecond
	var timeRecorded time.Time
	onTimeOut := func() {
		if atomic.LoadInt32(counter) > 3 {
			mockP.setState(PluginStateDead)
			return
		}
		//this was fired as soon as the ticker started. So ignore but save the time
		if atomic.LoadInt32(counter) == 0 {
			timeRecorded = time.Now()
			atomic.AddInt32(counter, 1)
			return
		}
		diff := time.Now().Sub(timeRecorded)
		deltaDiff := math.Abs(float64(tickerLoopTimeout - diff))
		expect.True(deltaDiff < delta)
		timeRecorded = time.Now()
		atomic.AddInt32(counter, 1)
		return
	}

	mockP.tickerLoop(tickerLoopTimeout, onTimeOut)
	time.Sleep(2 * time.Second)
	// in anycase, the callback has to be called atleast once
	expect.Greater(atomic.LoadInt32(counter), int32(1))
}

func TestProducerMessageLoop(t *testing.T) {
	expect := ttesting.NewExpect(t)
	mockP := getMockProducer()
	mockP.setState(PluginStateActive)
	mockP.messages = make(chan Message, 10)
	msgData := "test Message loop"
	msg := Message{
		Data: []byte(msgData),
	}

	for i := 0; i < 9; i++ {
		mockP.messages <- msg
	}
	counter := 0
	onMessage := func(msg Message) {
		expect.Equal(msgData, msg.String())
		counter++
		if counter == 9 {
			mockP.setState(PluginStateDead)
		}
	}

	mockP.messageLoop(onMessage)
	expect.Equal(9, counter)
}

func TestProducerWaitForDependencies(t *testing.T) {
	expect := ttesting.NewExpect(t)
	mockP := getMockProducer()

	for i := 0; i < 5; i++ {
		dep := getMockProducer()
		dep.setState(PluginStateActive)
		mockP.AddDependency(&dep)
	}
	routine := func() {
		mockP.WaitForDependencies(PluginStateStopping, 50*time.Millisecond)
	}

	go expect.NonBlocking(2*time.Second, routine)

	// Resolve states so that expect.NonBlocking returns
	for _, dep := range mockP.dependencies {
		ped := dep.(*mockProducer)
		ped.setState(PluginStateDead)
	}
}

func TestProducerControlLoop(t *testing.T) {
	expect := ttesting.NewExpect(t)
	mockP := getMockProducer()

	stop := new(int32)
	roll := new(int32)
	mockP.onStop = func() {
		atomic.StoreInt32(stop, 1)
	}

	mockP.onRoll = func() {
		atomic.StoreInt32(roll, 1)
	}

	go expect.NonBlocking(2*time.Second, mockP.ControlLoop)
	time.Sleep(50 * time.Millisecond)
	mockP.control <- PluginControlStopProducer // trigger stopLoop (stop expect.NonBlocking)
	time.Sleep(50 * time.Millisecond)
	expect.Equal(atomic.LoadInt32(stop), int32(1))

	go expect.NonBlocking(2*time.Second, mockP.ControlLoop)
	time.Sleep(50 * time.Millisecond)
	mockP.control <- PluginControlRoll // trigger rollLoop (stop expect.NonBlocking)
	time.Sleep(50 * time.Millisecond)
	expect.Equal(atomic.LoadInt32(roll), int32(1))

}

func TestProducerFuse(t *testing.T) {
	expect := ttesting.NewExpect(t)
	activateFuse := new(int32)
	checkCounter := new(int32)

	mockP := getMockProducer()
	mockP.SetCheckFuseCallback(func() bool {
		atomic.AddInt32(checkCounter, 1)
		return atomic.LoadInt32(activateFuse) == 1
	})

	fuse := StreamRegistry.GetFuse(mockP.fuseName)
	expect.False(fuse.IsBurned())

	go mockP.ControlLoop()

	// Check basic functionality

	expect.NonBlocking(time.Second, func() { mockP.Control() <- PluginControlFuseBurn })
	time.Sleep(mockP.fuseTimeout)
	expect.True(fuse.IsBurned())

	time.Sleep(mockP.fuseTimeout * 2)
	expect.True(fuse.IsBurned())
	expect.Greater(atomic.LoadInt32(checkCounter), int32(0))

	atomic.StoreInt32(activateFuse, 1)
	time.Sleep(mockP.fuseTimeout * 2)
	expect.False(fuse.IsBurned())

	// Check double calls

	atomic.StoreInt32(activateFuse, 0)
	expect.NonBlocking(time.Second, func() { mockP.Control() <- PluginControlFuseBurn })
	expect.NonBlocking(time.Second, func() { mockP.Control() <- PluginControlFuseBurn })
	expect.True(fuse.IsBurned())

	expect.NonBlocking(time.Second, func() { mockP.Control() <- PluginControlFuseActive })
	expect.NonBlocking(time.Second, func() { mockP.Control() <- PluginControlFuseActive })
	expect.False(fuse.IsBurned())
}<|MERGE_RESOLUTION|>--- conflicted
+++ resolved
@@ -35,33 +35,19 @@
 func getMockProducer() mockProducer {
 	return mockProducer{
 		ProducerBase{
-<<<<<<< HEAD
-			messages:        make(chan Message, 2),
-			control:         make(chan PluginControl),
-			streams:         []MessageStreamID{},
-			dropStreamID:    2,
-			runState:        new(PluginRunState),
-			timeout:         500 * time.Millisecond,
-			filters:         []Filter{&mockFilter{}},
-			formatters:      []Formatter{&mockFormatter{}},
-			shutdownTimeout: 10 * time.Millisecond,
-			fuseName:        "test",
-			fuseTimeout:     100 * time.Millisecond,
-			Log:             tlog.NewLogScope("test"),
-=======
 			messages:         make(chan Message, 2),
 			control:          make(chan PluginControl),
 			streams:          []MessageStreamID{},
 			dropStreamID:     2,
 			runState:         new(PluginRunState),
 			timeout:          500 * time.Millisecond,
-			filter:           &mockFilter{},
-			format:           &mockFormatter{},
+			filters:          []Filter{&mockFilter{}},
+			formatters:       []Formatter{&mockFormatter{}},
 			shutdownTimeout:  10 * time.Millisecond,
 			fuseName:         "test",
 			fuseTimeout:      100 * time.Millisecond,
 			fuseControlGuard: new(sync.Mutex),
->>>>>>> 0abcf431
+			Log:              tlog.NewLogScope("test"),
 		},
 	}
 }
