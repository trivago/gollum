--- conflicted
+++ resolved
@@ -18,6 +18,7 @@
 	"testing"
 	"time"
 
+	"github.com/trivago/tgo/tcontainer"
 	"github.com/trivago/tgo/ttesting"
 )
 
@@ -150,7 +151,7 @@
 	expect := ttesting.NewExpect(t)
 	msgString := "Test for clone original"
 	msgUpdateString := "Test for clone original - UPDATE"
-	msgMetadata := Metadata{"foo": []byte("original_bar")}
+	msgMetadata := tcontainer.MarshalMap{"foo": "original_bar"}
 
 	msg := NewMessage(nil, []byte(msgString), msgMetadata, 1)
 
@@ -162,18 +163,17 @@
 
 	clone := msg.CloneOriginal()
 
-<<<<<<< HEAD
-	val, err := msg.GetMetadata().String("foo")
-	expect.NoError(err)
-	expect.Equal("bar", val)
-=======
 	// We froze before changing metadata, i.e. original metadata must be
 	// original value
-	expect.Equal("bar", msg.GetMetadata().GetValueString("foo"))
-	expect.Equal("original_bar", clone.GetMetadata().GetValueString("foo"))
+	value, err := msg.GetMetadata().String("foo")
+	expect.NoError(err)
+	expect.Equal("bar", value)
+
+	value, err = clone.GetMetadata().String("foo")
+	expect.Equal("original_bar", value)
+
 	expect.Equal(MessageStreamID(1), clone.GetStreamID())
 	expect.Equal(msgString, string(clone.GetPayload()))
->>>>>>> ef918526
 }
 
 func TestMessageMetadata(t *testing.T) {
