// Copyright 2015-2016 trivago GmbH
//
// Licensed under the Apache License, Version 2.0 (the "License");
// you may not use this file except in compliance with the License.
// You may obtain a copy of the License at
//
//     http://www.apache.org/licenses/LICENSE-2.0
//
// Unless required by applicable law or agreed to in writing, software
// distributed under the License is distributed on an "AS IS" BASIS,
// WITHOUT WARRANTIES OR CONDITIONS OF ANY KIND, either express or implied.
// See the License for the specific language governing permissions and
// limitations under the License.

package core

import (
	"github.com/trivago/gollum/shared"
	"strings"
	"sync"
	"time"
)

// LogConsumer is an internal consumer plugin used indirectly by the gollum log
// package.
type LogConsumer struct {
	Consumer
<<<<<<< HEAD
	control   chan PluginControl
	logStream Stream
	sequence  uint64
	stopped   bool
=======
	control        chan PluginControl
	logStream      Stream
	sequence       uint64
	metric         string
	lastCount      int64
	lastCountWarn  int64
	lastCountError int64
	updateTimer    *time.Timer
>>>>>>> 4f82a53a
}

// Configure initializes this consumer with values from a plugin config.
func (cons *LogConsumer) Configure(conf PluginConfigReader) error {
	cons.control = make(chan PluginControl, 1)
	cons.logStream = StreamRegistry.GetStream(LogInternalStreamID)
	cons.metric = conf.GetString("MetricKey", "")

	if cons.metric != "" {
		shared.Metric.New(cons.metric)
		shared.Metric.New(cons.metric + "Error")
		shared.Metric.New(cons.metric + "Warning")
		shared.Metric.New(cons.metric + "Sec")
		shared.Metric.New(cons.metric + "ErrorSec")
		shared.Metric.New(cons.metric + "WarningSec")
		cons.updateTimer = time.AfterFunc(time.Second*5, cons.updateMetric)
	}
	return nil
}

// GetState always returns PluginStateActive
func (cons *LogConsumer) GetState() PluginState {
	if cons.stopped {
		return PluginStateDead
	}
	return PluginStateActive
}

// IsActive always returns true
func (cons *LogConsumer) IsActive() bool {
	return true
}

// IsBlocked always returns false
func (cons *LogConsumer) IsBlocked() bool {
	return false
}

// GetShutdownTimeout always returns 1 millisecond
func (cons *LogConsumer) GetShutdownTimeout() time.Duration {
	return time.Millisecond
}

// Streams always returns an array with one member - the internal log stream
func (cons *LogConsumer) Streams() []MessageStreamID {
	return []MessageStreamID{LogInternalStreamID}
}

func (cons *LogConsumer) updateMetric() {
	currentCount, _ := shared.Metric.Get(cons.metric)
	currentCountWarn, _ := shared.Metric.Get(cons.metric + "Warning")
	currentCountError, _ := shared.Metric.Get(cons.metric + "Error")

	shared.Metric.Set(cons.metric+"Sec", (currentCount-cons.lastCount)/5)
	shared.Metric.Set(cons.metric+"WarningSec", (currentCountWarn-cons.lastCountWarn)/5)
	shared.Metric.Set(cons.metric+"ErrorSec", (currentCountError-cons.lastCountError)/5)

	cons.lastCount = currentCount
	cons.lastCountWarn = currentCountWarn
	cons.lastCountError = currentCountError
	cons.updateTimer = time.AfterFunc(time.Second*5, cons.updateMetric)
}

// Write fulfills the io.Writer interface
func (cons *LogConsumer) Write(data []byte) (int, error) {
	msg := NewMessage(cons, data, cons.sequence, LogInternalStreamID)
	cons.logStream.Enqueue(msg)

	if cons.metric != "" {
		// HACK: Use different writers with the possibility to enable/disable metrics
		switch {
		case strings.HasPrefix(string(data), "ERROR"):
			shared.Metric.Inc(cons.metric + "Error")
		case strings.HasPrefix(string(data), "Warning"):
			shared.Metric.Inc(cons.metric + "Warning")
		default:
			shared.Metric.Inc(cons.metric)
		}
	}

	return len(data), nil
}

// Control returns a handle to the control channel
func (cons *LogConsumer) Control() chan<- PluginControl {
	return cons.control
}

// Consume starts listening for control statements
func (cons *LogConsumer) Consume(threads *sync.WaitGroup) {
	// Wait for control statements
	for {
		command := <-cons.control
		if command == PluginControlStopConsumer {
<<<<<<< HEAD
			cons.stopped = true
=======
			cons.updateTimer.Stop()
>>>>>>> 4f82a53a
			return // ### return ###
		}
	}
}<|MERGE_RESOLUTION|>--- conflicted
+++ resolved
@@ -15,7 +15,6 @@
 package core
 
 import (
-	"github.com/trivago/gollum/shared"
 	"strings"
 	"sync"
 	"time"
@@ -25,12 +24,6 @@
 // package.
 type LogConsumer struct {
 	Consumer
-<<<<<<< HEAD
-	control   chan PluginControl
-	logStream Stream
-	sequence  uint64
-	stopped   bool
-=======
 	control        chan PluginControl
 	logStream      Stream
 	sequence       uint64
@@ -39,7 +32,7 @@
 	lastCountWarn  int64
 	lastCountError int64
 	updateTimer    *time.Timer
->>>>>>> 4f82a53a
+	stopped   bool
 }
 
 // Configure initializes this consumer with values from a plugin config.
@@ -68,9 +61,9 @@
 	return PluginStateActive
 }
 
-// IsActive always returns true
-func (cons *LogConsumer) IsActive() bool {
-	return true
+// Streams always returns an array with one member - the internal log stream
+func (cons *LogConsumer) Streams() []MessageStreamID {
+	return []MessageStreamID{LogInternalStreamID}
 }
 
 // IsBlocked always returns false
@@ -83,11 +76,6 @@
 	return time.Millisecond
 }
 
-// Streams always returns an array with one member - the internal log stream
-func (cons *LogConsumer) Streams() []MessageStreamID {
-	return []MessageStreamID{LogInternalStreamID}
-}
-
 func (cons *LogConsumer) updateMetric() {
 	currentCount, _ := shared.Metric.Get(cons.metric)
 	currentCountWarn, _ := shared.Metric.Get(cons.metric + "Warning")
@@ -96,11 +84,15 @@
 	shared.Metric.Set(cons.metric+"Sec", (currentCount-cons.lastCount)/5)
 	shared.Metric.Set(cons.metric+"WarningSec", (currentCountWarn-cons.lastCountWarn)/5)
 	shared.Metric.Set(cons.metric+"ErrorSec", (currentCountError-cons.lastCountError)/5)
-
 	cons.lastCount = currentCount
 	cons.lastCountWarn = currentCountWarn
 	cons.lastCountError = currentCountError
 	cons.updateTimer = time.AfterFunc(time.Second*5, cons.updateMetric)
+}
+
+// Streams always returns an array with one member - the internal log stream
+func (cons *LogConsumer) Streams() []MessageStreamID {
+	return []MessageStreamID{LogInternalStreamID}
 }
 
 // Write fulfills the io.Writer interface
@@ -134,11 +126,8 @@
 	for {
 		command := <-cons.control
 		if command == PluginControlStopConsumer {
-<<<<<<< HEAD
 			cons.stopped = true
-=======
 			cons.updateTimer.Stop()
->>>>>>> 4f82a53a
 			return // ### return ###
 		}
 	}
