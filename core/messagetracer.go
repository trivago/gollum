// Copyright 2015-2018 trivago N.V.
//
// Licensed under the Apache License, Version 2.0 (the "License");
// you may not use this file except in compliance with the License.
// You may obtain a copy of the License at
//
//     http://www.apache.org/licenses/LICENSE-2.0
//
// Unless required by applicable law or agreed to in writing, software
// distributed under the License is distributed on an "AS IS" BASIS,
// WITHOUT WARRANTIES OR CONDITIONS OF ANY KIND, either express or implied.
// See the License for the specific language governing permissions and
// limitations under the License.

package core

import (
	"encoding/json"
	"fmt"
	"hash/fnv"
	"time"

	"github.com/sirupsen/logrus"
<<<<<<< HEAD
	"github.com/trivago/tgo/tcontainer"
=======
>>>>>>> 5d12dedb
)

type messageTracer struct {
	msg      *Message
	pluginID string
}

// codebeat:disable[TOO_MANY_IVARS]
type messageDump struct {
	Step            string
	PluginID        string
	Payload         string
	OriginalPayload string
	Stream          string
	PrevStream      string
	OrigStream      string
	Metadata        tcontainer.MarshalMap
	Source          string
	Timestamp       time.Time
	FingerprintID   uint32
}

// codebeat:enable[TOO_MANY_IVARS]

type messageTracerSource struct {
}

// IsActive returns true if the source can produce messages
func (mts messageTracerSource) IsActive() bool {
	return true
}

// IsBlocked returns true if the source cannot produce messages
func (mts messageTracerSource) IsBlocked() bool {
	return false
}

// GetID returns the pluginID of the message source
func (mts messageTracerSource) GetID() string {
	return "core.MessageTracer"
}

// MessageTrace provide the MessageTrace() function. By default this function do nothing.
var MessageTrace = func(msg *Message, pluginID string, comment string) {}

// ActivateMessageTrace set a MessageTrace function to dump out the message trace
func ActivateMessageTrace() {
	MessageTrace = func(msg *Message, pluginID string, comment string) {
		mt := messageTracer{
			msg:      msg,
			pluginID: pluginID,
		}

		mt.Dump(comment)
	}
}

// DeactivateMessageTrace set a MessageTrace function to default
// This method is necessary for unit testing
func DeactivateMessageTrace() {
	MessageTrace = func(msg *Message, pluginID string, comment string) {}
}

// Dump creates a messageDump struct for the message trace
func (mt *messageTracer) Dump(comment string) {
	if mt.msg.streamID == LogInternalStreamID || mt.msg.streamID == TraceInternalStreamID {
		return
	}

	var err error
	msgDump := mt.newMessageDump(mt.msg, comment)

	if StreamRegistry.IsStreamRegistered(TraceInternalStreamID) {
		err = mt.routeToTraceStream(msgDump)

	} else {
		err = mt.printMessageTrace(msgDump)
	}

	if err != nil {
		logrus.Error(err)
	}
}

func (mt *messageTracer) printMessageTrace(dump messageDump) error {
	jsonData, err := json.MarshalIndent(dump, "", "\t")
	if err == nil {
		_, err = fmt.Println("\n", string(jsonData))
	}

	return err
}

func (mt *messageTracer) routeToTraceStream(dump messageDump) error {
	jsonData, err := json.Marshal(dump)
	if err != nil {
		return err
	}

	traceMsg := NewMessage(messageTracerSource{}, jsonData, nil, TraceInternalStreamID)
	traceRouter := StreamRegistry.GetRouterOrFallback(TraceInternalStreamID)

	return traceRouter.Enqueue(traceMsg)
}

func (mt *messageTracer) newMessageDump(msg *Message, comment string) messageDump {
	dump := messageDump{}
	// set general trace info
	dump.Step = comment
	dump.PluginID = mt.pluginID

	// prepare message payloads data
	dump.Payload = msg.String()
	if msg.orig != nil {
		dump.OriginalPayload = string(msg.orig.payload)
	}

	// prepare message streams data
	dump.Stream = mt.getStreamName(msg.streamID)
	dump.PrevStream = mt.getStreamName(msg.prevStreamID)
	dump.OrigStream = mt.getStreamName(msg.origStreamID)

	// prepare meta data
	if metadata := msg.TryGetMetadata(); metadata != nil {
		dump.Metadata = metadata.Clone()
	}

	// set source data
	if msg.source != nil {
		dump.Source = msg.source.GetID()
	}

	//  set timestamp
	dump.Timestamp = msg.GetCreationTime()
	dump.FingerprintID = mt.createFingerPrintID(&dump)

	return dump
}

func (mt *messageTracer) createFingerPrintID(dump *messageDump) uint32 {
	hash := fnv.New32a()

	hash.Write([]byte(dump.Source))
	hash.Write([]byte(dump.Timestamp.String()))

	return hash.Sum32()
}

// get stream name and translate InvalidStreamID ("") to InvalidStream
func (mt *messageTracer) getStreamName(streamID MessageStreamID) string {
	if streamID == InvalidStreamID {
		return "InvalidStream"
	}

	return StreamRegistry.GetStreamName(streamID)
}<|MERGE_RESOLUTION|>--- conflicted
+++ resolved
@@ -21,10 +21,7 @@
 	"time"
 
 	"github.com/sirupsen/logrus"
-<<<<<<< HEAD
 	"github.com/trivago/tgo/tcontainer"
-=======
->>>>>>> 5d12dedb
 )
 
 type messageTracer struct {
