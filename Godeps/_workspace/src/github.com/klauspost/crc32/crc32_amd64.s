--- conflicted
+++ resolved
@@ -89,20 +89,6 @@
 // Linux kernel, since they avoid the costly
 // PSHUFB 16 byte reversal proposed in the
 // original Intel paper.
-<<<<<<< HEAD
-DATA r2r1kp<>+0(SB)/8, $0x154442bd4
-DATA r2r1kp<>+8(SB)/8, $0x1c6e41596
-DATA r4r3kp<>+0(SB)/8, $0x1751997d0
-DATA r4r3kp<>+8(SB)/8, $0x0ccaa009e
-DATA rupolykp<>+0(SB)/8, $0x1db710641
-DATA rupolykp<>+8(SB)/8, $0x1f7011641
-DATA r5kp<>+0(SB)/8, $0x163cd6124
-
-GLOBL r2r1kp<>(SB), RODATA, $16
-GLOBL r4r3kp<>(SB), RODATA, $16
-GLOBL rupolykp<>(SB), RODATA, $16
-GLOBL r5kp<>(SB), RODATA, $8
-=======
 DATA r2r1<>+0(SB)/8, $0x154442bd4
 DATA r2r1<>+8(SB)/8, $0x1c6e41596
 DATA r4r3<>+0(SB)/8, $0x1751997d0
@@ -115,7 +101,6 @@
 GLOBL r4r3<>(SB), RODATA, $16
 GLOBL rupoly<>(SB), RODATA, $16
 GLOBL r5<>(SB), RODATA, $8
->>>>>>> bc2e4954
 
 // Based on http://www.intel.com/content/dam/www/public/us/en/documents/white-papers/fast-crc-computation-generic-polynomials-pclmulqdq-paper.pdf
 // len(p) must be at least 64, and must be a multiple of 16.
@@ -136,11 +121,7 @@
 	CMPQ  CX, $64    // Less than 64 bytes left
 	JB    remain64
 
-<<<<<<< HEAD
-	MOVOU r2r1kp<>+0(SB), X0
-=======
 	MOVOU r2r1<>+0(SB), X0
->>>>>>> bc2e4954
 
 loopback64:
 	MOVOA X1, X5
@@ -182,11 +163,7 @@
 
 	// Fold result into a single register (X1)
 remain64:
-<<<<<<< HEAD
-	MOVOU r4r3kp<>+0(SB), X0
-=======
 	MOVOU r4r3<>+0(SB), X0
->>>>>>> bc2e4954
 
 	MOVOA     X1, X5
 	PCLMULQDQ $0, X0, X1
@@ -231,11 +208,7 @@
 	PXOR      X0, X1
 
 	MOVOA X1, X2
-<<<<<<< HEAD
-	MOVQ  r5kp<>+0(SB), X0
-=======
 	MOVQ  r5<>+0(SB), X0
->>>>>>> bc2e4954
 
 	// Creates 32 bit mask. Note that we don't care about upper half.
 	PSRLQ $32, X3
@@ -245,11 +218,7 @@
 	PCLMULQDQ $0, X0, X1
 	PXOR      X2, X1
 
-<<<<<<< HEAD
-	MOVOU rupolykp<>+0(SB), X0
-=======
 	MOVOU rupoly<>+0(SB), X0
->>>>>>> bc2e4954
 
 	MOVOA     X1, X2
 	PAND      X3, X1
