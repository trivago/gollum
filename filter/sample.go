--- conflicted
+++ resolved
@@ -46,10 +46,7 @@
 // sampling. This is useful for e.g. producers listeing to "*".
 // By default this list is empty.
 type Sample struct {
-<<<<<<< HEAD
 	core.SimpleFilter
-=======
->>>>>>> ccef5d39
 	rate         int64
 	group        int64
 	count        *int64
@@ -84,12 +81,8 @@
 	return conf.Errors.OrNil()
 }
 
-<<<<<<< HEAD
+// Accepts allows message until a limit is hit
 func (filter *Sample) Modulate(msg *core.Message) core.ModulateResult {
-=======
-// Accepts allows message until a limit is hit
-func (filter *Sample) Accepts(msg core.Message) bool {
->>>>>>> ccef5d39
 	// Ignore based on StreamID
 	if ignore, known := filter.ignore[msg.StreamID()]; known && ignore {
 		return core.ModulateResultContinue // ### return, do not limit ###
