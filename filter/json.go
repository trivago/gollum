--- conflicted
+++ resolved
@@ -105,13 +105,8 @@
 // ApplyFilter check if all Filter wants to reject the message
 func (filter *JSON) ApplyFilter(msg *core.Message) (core.FilterResult, error) {
 	values := tcontainer.NewMarshalMap()
-<<<<<<< HEAD
 	if err := json.Unmarshal(filter.getAppliedContent(msg), &values); err != nil {
-		return core.FilterResultMessageReject, err
-=======
-	if err := json.Unmarshal(msg.Data(), &values); err != nil {
 		return filter.GetFilterResultMessageReject(), err
->>>>>>> 8eaa3cd5
 	}
 
 	// Check rejects
