--- conflicted
+++ resolved
@@ -310,11 +310,7 @@
 
 func GetCrosslinkURL(baseURL, name, uid string, params ...string) string {
 	_, ok := noCrossLinkServices[strings.ToLower(name)]
-<<<<<<< HEAD
-	if baseURL != "" && !ok {
-=======
 	if uid != "" && baseURL != "" && !ok {
->>>>>>> ccef5d39
 		return strings.Join(append([]string{baseURL, "goto", "WebAPI", uid}, params...), "/")
 	}
 	return ""
