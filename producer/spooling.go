--- conflicted
+++ resolved
@@ -15,13 +15,14 @@
 package producer
 
 import (
-	"github.com/trivago/gollum/core"
-	"github.com/trivago/tgo"
 	"io/ioutil"
 	"os"
 	"path/filepath"
 	"sync"
 	"time"
+
+	"github.com/trivago/gollum/core"
+	"github.com/trivago/tgo"
 )
 
 // Spooling producer plugin
@@ -125,6 +126,7 @@
 	}
 
 	prod.path = conf.GetString("Path", "/var/run/gollum/spooling")
+
 	prod.maxFileSize = int64(conf.GetInt("MaxFileSizeMB", 512)) << 20
 	prod.maxFileAge = time.Duration(conf.GetInt("MaxFileAgeMin", 1)) * time.Minute
 	prod.batchMaxCount = conf.GetInt("Batch/MaxCount", 100)
@@ -159,27 +161,6 @@
 	return result
 }
 
-<<<<<<< HEAD
-func (prod *Spooling) writeBatchOnTimeOut() {
-	prod.outfileGuard.RLock()
-	outfiles := prod.outfile
-	prod.outfileGuard.RUnlock()
-
-	for _, spool := range outfiles {
-		read, write := spool.getAndResetCounts()
-
-		tgo.Metric.Add(spoolingMetricRead+spool.streamName, read)
-		tgo.Metric.Add(spoolingMetricWrite+spool.streamName, write)
-
-		if spool.batch.ReachedSizeThreshold(prod.batchMaxCount/2) || spool.batch.ReachedTimeThreshold(prod.batchTimeout) {
-			spool.flush()
-		}
-		spool.openOrRotate()
-	}
-}
-
-=======
->>>>>>> 1db2e2e0
 // Drop reverts the message stream before dropping
 func (prod *Spooling) Drop(msg *core.Message) {
 	if prod.revertOnDrop {
@@ -226,9 +207,6 @@
 	spool.countWrite()
 }
 
-<<<<<<< HEAD
-func (prod *Spooling) routeToOrigin(msg *core.Message) {
-=======
 func (prod *Spooling) flush(force bool) {
 	prod.outfileGuard.RLock()
 	outfiles := prod.outfile
@@ -236,13 +214,9 @@
 
 	for _, spool := range outfiles {
 		read, write := spool.getAndResetCounts()
-		duration := time.Since(spool.lastMetricUpdate)
-		spool.lastMetricUpdate = time.Now()
-
-		shared.Metric.Add(spoolingMetricRead+spool.streamName, read)
-		shared.Metric.Add(spoolingMetricWrite+spool.streamName, write)
-		shared.Metric.SetF(spoolingMetricReadSec+spool.streamName, float64(read)/duration.Seconds())
-		shared.Metric.SetF(spoolingMetricWriteSec+spool.streamName, float64(write)/duration.Seconds())
+
+		tgo.Metric.Add(spoolingMetricRead+spool.streamName, read)
+		tgo.Metric.Add(spoolingMetricWrite+spool.streamName, write)
 
 		if force || spool.batch.ReachedSizeThreshold(prod.batchMaxCount/2) || spool.batch.ReachedTimeThreshold(prod.batchTimeout) {
 			spool.flush()
@@ -267,8 +241,7 @@
 	}
 }
 
-func (prod *Spooling) routeToOrigin(msg core.Message) {
->>>>>>> 1db2e2e0
+func (prod *Spooling) routeToOrigin(msg *core.Message) {
 	routeStart := time.Now()
 
 	msg.SetStreamID(msg.PreviousStreamID()) // Force PrevStreamID to be preserved in case message gets spooled again
