// Copyright 2015-2016 trivago GmbH
//
// Licensed under the Apache License, Version 2.0 (the "License");
// you may not use this file except in compliance with the License.
// You may obtain a copy of the License at
//
//     http://www.apache.org/licenses/LICENSE-2.0
//
// Unless required by applicable law or agreed to in writing, software
// distributed under the License is distributed on an "AS IS" BASIS,
// WITHOUT WARRANTIES OR CONDITIONS OF ANY KIND, either express or implied.
// See the License for the specific language governing permissions and
// limitations under the License.

package producer

import (
	"github.com/trivago/gollum/core"
	"github.com/trivago/tgo"
	"io/ioutil"
	"os"
	"path/filepath"
	"sync"
	"time"
)

// Spooling producer plugin
// Configuration example
//
//   - "producer.Spooling":
//     Enable: true
//     Path: "/var/run/gollum/spooling"
//     BatchMaxCount: 100
//     BatchTimeoutSec: 5
//     MaxFileSizeMB: 512
//     MaxFileAgeMin: 1
//     MessageSizeByte: 8192
//     RespoolDelaySec: 10
//
// The Spooling producer buffers messages and sends them again to the previous
// stream stored in the message. This means the message must have been routed
// at least once before reaching the spooling producer. If the previous and
// current stream is identical the message is dropped.
// The Formatter configuration value is forced to "format.Serialize" and
// cannot be changed.
// This producer does not implement a fuse breaker.
//
// Path sets the output directory for spooling files. Spooling files will
// Files will be stored as "<path>/<stream>/<number>.spl". By default this is
// set to "/var/run/gollum/spooling".
//
// BatchMaxCount defines the maximum number of messages stored in memory before
// a write to file is triggered. Set to 100 by default.
//
// BatchTimeoutSec defines the maximum number of seconds to wait after the last
// message arrived before a batch is flushed automatically. By default this is
// set to 5.
//
// MaxFileSizeMB sets the size in MB when a spooling file is rotated. Reading
// will start only after a file is rotated. Set to 512 MB by default.
//
// MaxFileAgeMin defines the time in minutes after a spooling file is rotated.
// Reading will start only after a file is rotated. This setting divided by two
// will be used to define the wait time for reading, too.
// Set to 1 minute by default.
//
// BufferSizeByte defines the initial size of the buffer that is used to parse
// messages from a spool file. If a message is larger than this size, the buffer
// will be resized. By default this is set to 8192.
//
// RespoolDelaySec sets the number of seconds to wait before trying to load
// existing spool files after a restart. This is useful for configurations that
// contain dynamic streams. By default this is set to 10.
//
// MaxMessagesSec sets the maximum number of messages that can be respooled per
// second. By default this is set to 100. Setting this value to 0 will cause
// respooling to work as fast as possible.
type Spooling struct {
	core.ProducerBase
	outfile         map[core.MessageStreamID]*spoolFile
	rotation        fileRotateConfig
	path            string
	maxFileSize     int64
	RespoolDuration time.Duration
	maxFileAge      time.Duration
	batchTimeout    time.Duration
	readDelay       time.Duration
	batchMaxCount   int
	bufferSizeByte  int
}

const (
	spoolingMetricWrite    = "Spooling:Write-"
	spoolingMetricRead     = "Spooling:Read-"
	spoolingMetricWriteSec = "Spooling:WriteSec-"
	spoolingMetricReadSec  = "Spooling:ReadSec-"
)

func init() {
	core.TypeRegistry.Register(Spooling{})
}

// Configure initializes this producer with values from a plugin config.
func (prod *Spooling) Configure(conf core.PluginConfig) error {
	errors := tgo.NewErrorStack()
	errors.Push(prod.ProducerBase.Configure(conf))

	serializePlugin, err := core.NewPlugin(core.NewPluginConfig("", "format.Serialize"))
	errors.Push(err)
	if serializeFormatter, isFormatter := serializePlugin.(core.Formatter); isFormatter {
		prod.PrependFormatter(serializeFormatter)
	} else {
		errors.Pushf("Failed to instantiate format.Serialize")
	}

	prod.SetStopCallback(prod.close)

	prod.path = errors.String(conf.GetString("Path", "/var/run/gollum/spooling"))

	prod.maxFileSize = int64(errors.Int(conf.GetInt("MaxFileSizeMB", 512))) << 20
	prod.maxFileAge = time.Duration(errors.Int(conf.GetInt("MaxFileAgeMin", 1))) * time.Minute
	prod.batchMaxCount = errors.Int(conf.GetInt("BatchMaxCount", 100))
	prod.batchTimeout = time.Duration(errors.Int(conf.GetInt("BatchTimeoutSec", 5))) * time.Second
	prod.outfile = make(map[core.MessageStreamID]*spoolFile)
<<<<<<< HEAD
	prod.RespoolDuration = time.Duration(errors.Int(conf.GetInt("RespoolDelaySec", 10))) * time.Second
	prod.bufferSizeByte = errors.Int(conf.GetInt("BufferSizeByte", 8192))
=======
	prod.RespoolDuration = time.Duration(conf.GetInt("RespoolDelaySec", 10)) * time.Second
	prod.bufferSizeByte = conf.GetInt("BufferSizeByte", 8192)

	if maxMsgSec := time.Duration(conf.GetInt("MaxMessagesSec", 100)); maxMsgSec > 0 {
		prod.readDelay = time.Second / maxMsgSec
	} else {
		prod.readDelay = 0
	}

>>>>>>> 47bc5cd5
	prod.rotation = fileRotateConfig{
		timeout:  prod.maxFileAge,
		sizeByte: prod.maxFileSize,
		atHour:   -1,
		atMinute: -1,
		enabled:  true,
		compress: false,
	}

	return errors.OrNil()
}

func (prod *Spooling) writeBatchOnTimeOut() {
	for _, spool := range prod.outfile {
		read, write := spool.getAndResetCounts()
		duration := time.Since(spool.lastMetricUpdate)
		spool.lastMetricUpdate = time.Now()

		tgo.Metric.Add(spoolingMetricRead+spool.streamName, read)
		tgo.Metric.Add(spoolingMetricWrite+spool.streamName, write)
		tgo.Metric.SetF(spoolingMetricReadSec+spool.streamName, float64(read)/duration.Seconds())
		tgo.Metric.SetF(spoolingMetricWriteSec+spool.streamName, float64(write)/duration.Seconds())

		if spool.batch.ReachedSizeThreshold(prod.batchMaxCount/2) || spool.batch.ReachedTimeThreshold(prod.batchTimeout) {
			spool.flush()
		}
		spool.openOrRotate()
	}
}

func (prod *Spooling) writeToFile(msg core.Message) {
	// Get the correct file state for this stream
	streamID := msg.PrevStreamID
	spool, exists := prod.outfile[streamID]
	if !exists {
		streamName := core.StreamRegistry.GetStreamName(streamID)
		spool = newSpoolFile(prod, streamName, msg.Source)
		prod.outfile[streamID] = spool
	}

<<<<<<< HEAD
		if err := os.MkdirAll(spool.basePath, 0700); err != nil {
			prod.Log.Error.Printf("Spooling: Failed to create %s because of %s", spool.basePath, err.Error())
			prod.Drop(msg)
			return // ### return, cannot write ###
		}
=======
	if err := os.MkdirAll(spool.basePath, 0700); err != nil && !os.IsExist(err) {
		Log.Error.Printf("Spooling: Failed to create %s because of %s", spool.basePath, err.Error())
		prod.Drop(msg)
		return // ### return, cannot write ###
>>>>>>> 47bc5cd5
	}

	// Open/rotate file if nnecessary
	if !spool.openOrRotate() {
		prod.Drop(msg)
		return // ### return, could not spool to disk ###
	}

	// Append to buffer
	spool.batch.AppendOrFlush(msg, spool.flush, prod.IsActiveOrStopping, prod.Drop)
	spool.countWrite()
}

func (prod *Spooling) routeToOrigin(msg core.Message) {
	routeStart := time.Now()

	msg.StreamID = msg.PrevStreamID // Force PrevStreamID to be preserved in case message gets spooled again
	msg.Route(msg.PrevStreamID)

	if spool, exists := prod.outfile[msg.PrevStreamID]; exists {
		spool.countRead()
	}

	delay := prod.readDelay - time.Now().Sub(routeStart)
	if delay > 0 {
		time.Sleep(delay)
	}
}

func (prod *Spooling) close() {
	defer prod.WorkerDone()

	// Drop as the producer accepting these messages is already offline anyway
	prod.CloseMessageChannel(prod.Drop)
	for _, spool := range prod.outfile {
		spool.close()
	}
}

func (prod *Spooling) openExistingFiles() {
	prod.Log.Debug.Print("Looking for spool files to read")
	files, _ := ioutil.ReadDir(prod.path)
	for _, file := range files {
		if file.IsDir() {
			streamName := filepath.Base(file.Name())
			streamID := core.GetStreamID(streamName)

			// Only create a new spooler if the stream is registered by this instance
			if _, exists := prod.outfile[streamID]; !exists && core.StreamRegistry.IsStreamRegistered(streamID) {
				prod.Log.Note.Printf("Found existing spooling folders for %s", streamName)
				prod.outfile[streamID] = newSpoolFile(prod, streamName, nil)
			}
		}
	}
}

// Produce writes to stdout or stderr.
func (prod *Spooling) Produce(workers *sync.WaitGroup) {
	prod.AddMainWorker(workers)
	time.AfterFunc(prod.RespoolDuration, prod.openExistingFiles)
	prod.TickerMessageControlLoop(prod.writeToFile, prod.batchTimeout, prod.writeBatchOnTimeOut)
}<|MERGE_RESOLUTION|>--- conflicted
+++ resolved
@@ -122,20 +122,15 @@
 	prod.batchMaxCount = errors.Int(conf.GetInt("BatchMaxCount", 100))
 	prod.batchTimeout = time.Duration(errors.Int(conf.GetInt("BatchTimeoutSec", 5))) * time.Second
 	prod.outfile = make(map[core.MessageStreamID]*spoolFile)
-<<<<<<< HEAD
 	prod.RespoolDuration = time.Duration(errors.Int(conf.GetInt("RespoolDelaySec", 10))) * time.Second
 	prod.bufferSizeByte = errors.Int(conf.GetInt("BufferSizeByte", 8192))
-=======
-	prod.RespoolDuration = time.Duration(conf.GetInt("RespoolDelaySec", 10)) * time.Second
-	prod.bufferSizeByte = conf.GetInt("BufferSizeByte", 8192)
-
-	if maxMsgSec := time.Duration(conf.GetInt("MaxMessagesSec", 100)); maxMsgSec > 0 {
+
+	if maxMsgSec := time.Duration(errors.Int(conf.GetInt("MaxMessagesSec", 100))); maxMsgSec > 0 {
 		prod.readDelay = time.Second / maxMsgSec
 	} else {
 		prod.readDelay = 0
 	}
 
->>>>>>> 47bc5cd5
 	prod.rotation = fileRotateConfig{
 		timeout:  prod.maxFileAge,
 		sizeByte: prod.maxFileSize,
@@ -176,18 +171,10 @@
 		prod.outfile[streamID] = spool
 	}
 
-<<<<<<< HEAD
-		if err := os.MkdirAll(spool.basePath, 0700); err != nil {
-			prod.Log.Error.Printf("Spooling: Failed to create %s because of %s", spool.basePath, err.Error())
-			prod.Drop(msg)
-			return // ### return, cannot write ###
-		}
-=======
 	if err := os.MkdirAll(spool.basePath, 0700); err != nil && !os.IsExist(err) {
-		Log.Error.Printf("Spooling: Failed to create %s because of %s", spool.basePath, err.Error())
+		prod.Log.Error.Printf("Spooling: Failed to create %s because of %s", spool.basePath, err.Error())
 		prod.Drop(msg)
 		return // ### return, cannot write ###
->>>>>>> 47bc5cd5
 	}
 
 	// Open/rotate file if nnecessary
