// Copyright 2015-2018 trivago N.V.
//
// Licensed under the Apache License, Version 2.0 (the "License");
// you may not use this file except in compliance with the License.
// You may obtain a copy of the License at
//
//     http://www.apache.org/licenses/LICENSE-2.0
//
// Unless required by applicable law or agreed to in writing, software
// distributed under the License is distributed on an "AS IS" BASIS,
// WITHOUT WARRANTIES OR CONDITIONS OF ANY KIND, either express or implied.
// See the License for the specific language governing permissions and
// limitations under the License.

package producer

import (
	"fmt"
	"sync"
	"sync/atomic"
	"time"

	"github.com/aws/aws-sdk-go/aws"
	"github.com/aws/aws-sdk-go/service/kinesis"
	metrics "github.com/rcrowley/go-metrics"
	"github.com/trivago/gollum/core"
	"github.com/trivago/gollum/core/components"
<<<<<<< HEAD
=======
	"github.com/trivago/tgo"
>>>>>>> 6ed0d6b9
)

// AwsKinesis producer plugin
//
// This producer sends data to an AWS kinesis stream.
// Configuration example
//
// Parameters
//
// - StreamMapping: This value defines a translation from gollum stream names
// to kinesis stream names. If no mapping is given the gollum stream name is
// used as the kinesis stream name.
// By default this parameter is set to "empty"
//
// - RecordMaxMessages: This value defines the maximum number of messages to join into
// a kinesis record.
// By default this parameter is set to "500".
//
// - RecordMessageDelimiter: This value defines the delimiter string to use between
// messages within a kinesis record.
// By default this parameter is set to "\n".
//
// - SendTimeframeMs: This value defines the timeframe in milliseconds in which a second
// batch send can be triggered.
// By default this parameter is set to "1000".
//
// Examples
//
// This example set up a simple aws Kinesis producer:
//
//  KinesisOut:
//    Type: producer.AwsKinesis
//    Streams: "*"
//    StreamMapping:
//      "*": default
//    Credential:
//      Type: shared
//      File: /Users/<USERNAME>/.aws/credentials
//      Profile: default
//    Region: eu-west-1
//    RecordMaxMessages: 1
//    RecordMessageDelimiter: "\n"
//    SendTimeframeSec: 1
//
type AwsKinesis struct {
	core.BatchedProducer `gollumdoc:"embed_type"`

	// AwsMultiClient is public to make AwsMultiClient.Configure() callable (bug in treflect package)
	AwsMultiClient components.AwsMultiClient `gollumdoc:"embed_type"`

	recordMaxMessages int           `config:"RecordMaxMessages" default:"1"`
	delimiter         []byte        `config:"RecordMessageDelimiter" default:"\n"`
	sendTimeLimit     time.Duration `config:"SendTimeframeMs" default:"1000" metric:"ms"`

	streamMap        map[core.MessageStreamID]string
	metricCount      map[string]metrics.Counter
	client           *kinesis.Kinesis
	lastSendTime     time.Time
	counters         map[string]*int64
	lastMetricUpdate time.Time
	sequence         *int64
	metricsRegistry  metrics.Registry
}

const (
	kinesisMetricMessages    = "AwsKinesis:Messages-"
	kinesisMetricMessagesSec = "AwsKinesis:MessagesSec-"
)

type streamData struct {
	content            *kinesis.PutRecordsInput
	original           [][]*core.Message
	lastRecordMessages int
}

func init() {
	core.TypeRegistry.Register(AwsKinesis{})
}

// Configure initializes this producer with values from a plugin config.
func (prod *AwsKinesis) Configure(conf core.PluginConfigReader) {
	prod.lastSendTime = time.Now()
	prod.counters = make(map[string]*int64)
	prod.lastMetricUpdate = time.Now()
	prod.sequence = new(int64)
	prod.metricsRegistry = core.NewMetricsRegistryForPlugin(prod)
	prod.metricCount = make(map[string]metrics.Counter)

	if prod.recordMaxMessages < 1 {
		prod.recordMaxMessages = 1
		prod.Logger.Warning("RecordMaxMessages was < 1. Defaulting to 1.")
	}

	if prod.recordMaxMessages > 1 && len(prod.delimiter) == 0 {
		prod.delimiter = []byte("\n")
		prod.Logger.Warning("RecordMessageDelimiter was empty. Defaulting to \"\\n\".")
	}

	prod.streamMap = conf.GetStreamMap("StreamMapping", "")
	for _, kinesisStreamName := range prod.streamMap {
		counter := metrics.NewCounter()
		prod.metricCount[kinesisStreamName] = counter
		prod.metricsRegistry.Register(kinesisStreamName, counter)
	}
}

// Produce writes to stdout or stderr.
func (prod *AwsKinesis) Produce(workers *sync.WaitGroup) {
	defer prod.WorkerDone()

	prod.AddMainWorker(workers)
	prod.initKinesisClient()
	prod.BatchMessageLoop(workers, prod.sendBatch)
}

func (prod *AwsKinesis) initKinesisClient() {
	sess, err := prod.AwsMultiClient.NewSessionWithOptions()
	if err != nil {
		prod.Logger.WithError(err).Error("Can't get proper aws config")
	}

	awsConfig := prod.AwsMultiClient.GetConfig()

	// set auto endpoint to firehose if setting is empty
	if awsConfig.Endpoint == nil || *awsConfig.Endpoint == "" {
		awsConfig.WithEndpoint(fmt.Sprintf("kinesis.%s.amazonaws.com", *awsConfig.Region))
	}

	prod.client = kinesis.New(sess, awsConfig)
}

func (prod *AwsKinesis) sendBatch() core.AssemblyFunc {
	return prod.transformMessages
}

func (prod *AwsKinesis) transformMessages(messages []*core.Message) {
	streamRecords := make(map[core.MessageStreamID]*streamData)

	// Format and sort
	for idx, msg := range messages {
		messageHash := fmt.Sprintf("%X-%d", msg.GetStreamID(), atomic.AddInt64(prod.sequence, 1))

		// Fetch buffer for this stream
		records, recordsExists := streamRecords[msg.GetStreamID()]
		if !recordsExists {
			// Select the correct kinesis stream
			kinesisStreamName, ok := prod.streamMap[msg.GetStreamID()]
			if !ok {
				kinesisStreamName, ok = prod.streamMap[core.WildcardStreamID]
				if !ok {
					kinesisStreamName = msg.GetStreamID().GetName()
					prod.streamMap[msg.GetStreamID()] = kinesisStreamName
				}
				counter := metrics.NewCounter()
				prod.metricCount[kinesisStreamName] = counter
				prod.metricsRegistry.Register(kinesisStreamName, counter)
			}

			// Create buffers for this kinesis stream
			maxLength := len(messages)/prod.recordMaxMessages + 1
			records = &streamData{
				content: &kinesis.PutRecordsInput{
					Records:    make([]*kinesis.PutRecordsRequestEntry, 0, maxLength),
					StreamName: aws.String(kinesisStreamName),
				},
				original:           make([][]*core.Message, 0, maxLength),
				lastRecordMessages: 0,
			}
			streamRecords[msg.GetStreamID()] = records
		}

		// Fetch record for this buffer
		var record *kinesis.PutRecordsRequestEntry
		recordExists := len(records.content.Records) > 0
		if !recordExists || records.lastRecordMessages+1 > prod.recordMaxMessages {
			// Append record to stream
			record = &kinesis.PutRecordsRequestEntry{
				Data:         msg.GetPayload(),
				PartitionKey: aws.String(messageHash),
			}
			records.content.Records = append(records.content.Records, record)
			records.original = append(records.original, make([]*core.Message, 0, prod.recordMaxMessages))
			records.lastRecordMessages = 0
		} else {
			record = records.content.Records[len(records.content.Records)-1]
			record.Data = append(record.Data, prod.delimiter...)
		}

		// Append message to record
		record.Data = append(record.Data, msg.GetPayload()...)
		records.lastRecordMessages++
		records.original[len(records.original)-1] = append(records.original[len(records.original)-1], messages[idx])
	}

	sleepDuration := prod.sendTimeLimit - time.Since(prod.lastSendTime)
	if sleepDuration > 0 {
		time.Sleep(sleepDuration)
	}

	// Send to AwsKinesis
	for _, records := range streamRecords {
		prod.metricCount[*records.content.StreamName].Inc(int64(len(records.content.Records)))

		result, err := prod.client.PutRecords(records.content)
		if err != nil {
			// Batch failed, fallback all
			prod.Logger.WithError(err).Error("Failed to put records")
			for _, messages := range records.original {
				for _, msg := range messages {
					prod.TryFallback(msg)
				}
			}
			continue
		}

		// Check each message for errors
		for msgIdx, record := range result.Records {
			if record.ErrorMessage != nil {
				prod.Logger.Error("AwsKinesis message write error: ", *record.ErrorMessage)
				for _, msg := range records.original[msgIdx] {
					prod.TryFallback(msg)
				}
			}
		}
	}
}<|MERGE_RESOLUTION|>--- conflicted
+++ resolved
@@ -25,10 +25,6 @@
 	metrics "github.com/rcrowley/go-metrics"
 	"github.com/trivago/gollum/core"
 	"github.com/trivago/gollum/core/components"
-<<<<<<< HEAD
-=======
-	"github.com/trivago/tgo"
->>>>>>> 6ed0d6b9
 )
 
 // AwsKinesis producer plugin
@@ -92,11 +88,6 @@
 	sequence         *int64
 	metricsRegistry  metrics.Registry
 }
-
-const (
-	kinesisMetricMessages    = "AwsKinesis:Messages-"
-	kinesisMetricMessagesSec = "AwsKinesis:MessagesSec-"
-)
 
 type streamData struct {
 	content            *kinesis.PutRecordsInput
