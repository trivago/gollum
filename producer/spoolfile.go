--- conflicted
+++ resolved
@@ -17,11 +17,6 @@
 import (
 	"encoding/base64"
 	"fmt"
-	"github.com/trivago/gollum/core"
-	"github.com/trivago/tgo"
-	"github.com/trivago/tgo/tio"
-	"github.com/trivago/tgo/tmath"
-	"github.com/trivago/tgo/tstrings"
 	"io"
 	"io/ioutil"
 	"os"
@@ -29,37 +24,28 @@
 	"sync"
 	"sync/atomic"
 	"time"
+
+	"github.com/trivago/gollum/core"
+	"github.com/trivago/tgo"
+	"github.com/trivago/tgo/tio"
+	"github.com/trivago/tgo/tmath"
+	"github.com/trivago/tgo/tstrings"
 )
 
 type spoolFile struct {
-<<<<<<< HEAD
 	file        *os.File
-	source      core.MessageSource
 	batch       core.MessageBatch
 	assembly    core.WriterAssembly
-	reader      *tio.BufferedReader
-	readWorker  *sync.WaitGroup
-	prod        *Spooling
 	fileCreated time.Time
 	streamName  string
 	basePath    string
+	prod        *Spooling
+	source      core.MessageSource
 	readCount   int64
 	writeCount  int64
-=======
-	file             *os.File
-	batch            core.MessageBatch
-	assembly         core.WriterAssembly
-	fileCreated      time.Time
-	streamName       string
-	basePath         string
-	prod             *Spooling
-	source           core.MessageSource
-	readCount        int64
-	writeCount       int64
-	lastMetricUpdate time.Time
-	roll             chan struct{}
-	reader           *shared.BufferedReader
->>>>>>> 1db2e2e0
+	readWorker  *sync.WaitGroup
+	roll        chan struct{}
+	reader      *tio.BufferedReader
 }
 
 const maxSpoolFileNumber = 99999999 // maximum file number defined by %08d -> 8 digits
@@ -67,7 +53,6 @@
 
 func newSpoolFile(prod *Spooling, streamName string, source core.MessageSource) *spoolFile {
 	spool := &spoolFile{
-<<<<<<< HEAD
 		file:        nil,
 		batch:       core.NewMessageBatch(prod.batchMaxCount),
 		assembly:    core.NewWriterAssembly(nil, prod.Drop, prod),
@@ -78,19 +63,7 @@
 		source:      source,
 		readWorker:  &sync.WaitGroup{},
 		reader:      tio.NewBufferedReader(prod.bufferSizeByte, tio.BufferedReaderFlagDelimiter, 0, "\n"),
-=======
-		file:             nil,
-		batch:            core.NewMessageBatch(prod.batchMaxCount),
-		assembly:         core.NewWriterAssembly(nil, prod.Drop, prod.GetFormatter()),
-		fileCreated:      time.Now(),
-		streamName:       streamName,
-		basePath:         prod.path + "/" + streamName,
-		prod:             prod,
-		source:           source,
-		lastMetricUpdate: time.Now(),
-		reader:           shared.NewBufferedReader(prod.bufferSizeByte, shared.BufferedReaderFlagDelimiter, 0, "\n"),
-		roll:             make(chan struct{}, 1),
->>>>>>> 1db2e2e0
+		roll:        make(chan struct{}, 1),
 	}
 
 	writeMetric := spoolingMetricWrite + streamName
