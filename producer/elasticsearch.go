--- conflicted
+++ resolved
@@ -16,12 +16,13 @@
 
 import (
 	"bytes"
+	"strconv"
+	"sync"
+	"time"
+
 	elastigo "github.com/mattbaird/elastigo/lib"
 	"github.com/trivago/gollum/core"
 	"github.com/trivago/tgo"
-	"strconv"
-	"sync"
-	"time"
 )
 
 // ElasticSearch producer plugin
@@ -175,15 +176,7 @@
 		prod.index[msg.StreamID()] = index
 	}
 
-<<<<<<< HEAD
-	if prod.dayBasedIndex {
-		index = index + "_" + msg.Created().Format("2006-01-02")
-	}
-
 	msgType, typeMapped := prod.msgType[msg.StreamID()]
-=======
-	msgType, typeMapped := prod.msgType[msg.StreamID]
->>>>>>> 1db2e2e0
 	if !typeMapped {
 		msgType, typeMapped = prod.msgType[core.WildcardStreamID]
 		if !typeMapped {
@@ -191,18 +184,12 @@
 		}
 	}
 
-<<<<<<< HEAD
+	if prod.dayBasedIndex {
+		index = index + "_" + msg.Created().Format("2006-01-02")
+	}
+
 	timestamp := msg.Created()
 	err := prod.indexer.Index(index, msgType, "", "", prod.msgTTL, &timestamp, msg.String())
-=======
-	atomic.AddInt64(prod.counters[index], 1)
-
-	if prod.dayBasedIndex {
-		index = index + "_" + msg.Timestamp.Format("2006-01-02")
-	}
-
-	err := prod.indexer.Index(index, msgType, "", "", prod.msgTTL, &msg.Timestamp, string(msg.Data))
->>>>>>> 1db2e2e0
 	if err != nil {
 		prod.Log.Error.Print("Index error - ", err)
 		if !prod.isClusterUp() {
