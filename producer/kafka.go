--- conflicted
+++ resolved
@@ -18,6 +18,7 @@
 	kafka "github.com/shopify/sarama"
 	"github.com/trivago/gollum/core"
 	"github.com/trivago/tgo"
+	"github.com/trivago/tgo/tcontainer"
 	"strings"
 	"sync"
 	"sync/atomic"
@@ -162,27 +163,15 @@
 }
 
 // Configure initializes this producer with values from a plugin config.
-<<<<<<< HEAD
 func (prod *Kafka) Configure(conf core.PluginConfigReader) error {
 	prod.ProducerBase.Configure(conf)
-=======
-func (prod *Kafka) Configure(conf core.PluginConfig) error {
-	err := prod.ProducerBase.Configure(conf)
-	if err != nil {
-		return err
-	}
-
->>>>>>> bb70c92f
 	prod.SetStopCallback(prod.close)
 	prod.SetCheckFuseCallback(prod.checkAllTopics)
 
-	kafka.Logger = Log.Note
+	kafka.Logger = prod.Log.Note
 
 	if conf.HasValue("KeyFormatter") {
-		keyFormatter, err := core.NewPluginWithType(conf.GetString("KeyFormatter", "format.Identifier"), conf)
-		if err != nil {
-			return err // ### return, plugin load error ###
-		}
+		keyFormatter := conf.GetPlugin("KeyFormatter", "format.Identifier", tcontainer.NewMarshalMap())
 		prod.keyFormat = keyFormatter.(core.Formatter)
 	} else {
 		prod.keyFormat = nil
@@ -250,15 +239,7 @@
 		prod.counters[topic] = new(int64)
 	}
 
-<<<<<<< HEAD
-	tgo.Metric.New(kafkaMetricMissCount)
-	prod.SetCheckFuseCallback(prod.tryOpenConnection)
-
-	kafka.Logger = prod.Log.Note
 	return conf.Errors.OrNil()
-=======
-	return nil
->>>>>>> bb70c92f
 }
 
 func (prod *Kafka) pollResults() {
@@ -281,15 +262,10 @@
 	for topic, counter := range prod.counters {
 		duration := time.Since(prod.lastMetricUpdate)
 		count := atomic.SwapInt64(counter, 0)
-<<<<<<< HEAD
+		countPerSec := float64(count)/duration.Seconds() + 0.5
+
 		tgo.Metric.Add(kafkaMetricMessages+topic, count)
-		tgo.Metric.SetF(kafkaMetricMessagesSec+topic, float64(count)/duration.Seconds())
-=======
-		countPerSec := float64(count)/duration.Seconds() + 0.5
-
-		shared.Metric.Add(kafkaMetricMessages+topic, count)
-		shared.Metric.SetF(kafkaMetricMessagesSec+topic, countPerSec)
->>>>>>> bb70c92f
+		tgo.Metric.SetF(kafkaMetricMessagesSec+topic, countPerSec)
 	}
 
 	prod.lastMetricUpdate = time.Now()
@@ -308,9 +284,9 @@
 			topic = core.StreamRegistry.GetStreamName(streamID)
 		}
 
-		shared.Metric.New(kafkaMetricMessages + topic)
-		shared.Metric.New(kafkaMetricMessagesSec + topic)
-		shared.Metric.New(kafkaMetricUnresponsive + topic)
+		tgo.Metric.New(kafkaMetricMessages + topic)
+		tgo.Metric.New(kafkaMetricMessagesSec + topic)
+		tgo.Metric.New(kafkaMetricUnresponsive + topic)
 		prod.counters[topic] = new(int64)
 		prod.topic[streamID] = topic
 	}
@@ -318,23 +294,16 @@
 	return topic
 }
 
-<<<<<<< HEAD
-func (prod *Kafka) transformMessages(messages []core.Message) {
-	defer func() { tgo.Metric.Set(kafkaMetricMissCount, prod.missCount) }()
-	topicsBad := make(map[string]bool)
-	errors := make(map[string]bool)
-=======
 func (prod *Kafka) produceMessage(msg core.Message) {
 	originalMsg := msg
 	msg.Data, msg.StreamID = prod.ProducerBase.Format(msg)
->>>>>>> bb70c92f
 
 	prod.topicGuard.RLock()
 	defer prod.topicGuard.RUnlock()
 
 	topic, topicMapped := prod.topic[msg.StreamID]
+	prod.topicGuard.RUnlock()
 	if !topicMapped {
-		prod.topicGuard.RUnlock()
 		topic = prod.registerNewTopic(msg.StreamID)
 		prod.topicGuard.RLock()
 	}
@@ -342,7 +311,7 @@
 	if isConnected, err := prod.isConnected(topic); !isConnected {
 		prod.Drop(msg)
 		if err != nil {
-			Log.Error.Printf("%s is not connected: %s", topic, err.Error())
+			prod.Log.Error.Printf("%s is not connected: %s", topic, err.Error())
 		}
 		prod.Control() <- core.PluginControlFuseBurn
 		return // ### return, not connected ###
@@ -354,19 +323,10 @@
 		Metadata: originalMsg,
 	}
 
-<<<<<<< HEAD
-			tgo.Metric.New(kafkaMetricMessages + topic)
-			tgo.Metric.New(kafkaMetricMessagesSec + topic)
-			tgo.Metric.New(kafkaMetricUnresponsive + topic)
-			prod.counters[topic] = new(int64)
-			prod.topic[msg.StreamID] = topic
-		}
-=======
 	if prod.keyFormat != nil {
 		key, _ := prod.keyFormat.Format(msg)
 		kafkaMsg.Key = kafka.ByteEncoder(key)
 	}
->>>>>>> bb70c92f
 
 	// Sarama can block on single messages if all buffers are full.
 	// So we stop trying after a few milliseconds
@@ -379,66 +339,16 @@
 	case <-timeout.C:
 		// Sarama channels are full -> drop
 		prod.Drop(originalMsg)
-		shared.Metric.Inc(kafkaMetricUnresponsive + topic)
+		tgo.Metric.Inc(kafkaMetricUnresponsive + topic)
 	}
 }
 
 func (prod *Kafka) checkAllTopics() bool {
 	topics, err := prod.client.Topics()
 	if err != nil {
-		Log.Error.Print("Failed to get topics ", err.Error())
-	}
-
-<<<<<<< HEAD
-		case <-timeout.C:
-			// Sarama channels are full -> drop
-			prod.Drop(originalMsg)
-			tgo.Metric.Inc(kafkaMetricUnresponsive + topic)
-			if _, stateSet := topicsBad[topic]; !stateSet {
-				topicsBad[topic] = true
-			}
-		}
-	}
-
-	// Wait for errors to be returned
-resultLoop:
-	for timeout := time.NewTimer(prod.config.Producer.Flush.Frequency); prod.missCount > 0; prod.missCount-- {
-		select {
-		case succ := <-prod.producer.Successes():
-			topicsBad[succ.Topic] = false // ok overwrites bad
-
-		case err := <-prod.producer.Errors():
-			if _, errorExists := errors[err.Error()]; !errorExists {
-				prod.Log.Error.Printf("Kafka producer error: %s", err.Error())
-				errors[err.Error()] = true
-
-				// Do not overwrite ok states (one ok = server reachable)
-				if _, stateSet := topicsBad[err.Msg.Topic]; !stateSet {
-					topicsBad[err.Msg.Topic] = true
-				}
-			}
-			if msg, hasMsg := err.Msg.Metadata.(core.Message); hasMsg {
-				prod.Drop(msg)
-			}
-
-		case <-timeout.C:
-			prod.Log.Warning.Printf("Kafka flush timed out with %d messages left", prod.missCount)
-			break resultLoop // ### break, took too long ###
-		}
-	}
-
-	// Check for a reconnect
-	if len(errors) > 0 {
-		allTopicsBad := true
-		for _, topicBad := range topicsBad {
-			allTopicsBad = topicBad && allTopicsBad
-		}
-		if allTopicsBad {
-			// Only restart if all topics report an error
-			// This is done to separate topic related errors from server related errors
-			prod.Log.Error.Printf("%d error type(s) for this batch. Triggering a reconnect", len(errors))
-			prod.closeConnection()
-=======
+		prod.Log.Error.Print("Failed to get topics ", err.Error())
+	}
+
 	for _, topic := range topics {
 		connected, _ := prod.isConnected(topic)
 		if !connected {
@@ -465,7 +375,6 @@
 		broker, err := prod.client.Leader(topic, p)
 		if err != nil {
 			return false, err // ### return, error ###
->>>>>>> bb70c92f
 		}
 
 		// TODO: this function only returns false if the connection has explicitly
@@ -482,13 +391,7 @@
 		if client, err := kafka.NewClient(prod.servers, prod.config); err == nil {
 			prod.client = client
 		} else {
-<<<<<<< HEAD
-			prod.Log.Error.Print("Kafka client error:", err)
-			prod.client = nil
-			prod.producer = nil
-=======
-			Log.Error.Print("Kafka client initialization error:", err)
->>>>>>> bb70c92f
+			prod.Log.Error.Print("Kafka client initialization error:", err)
 			return false // ### return, connection failed ###
 		}
 	}
@@ -498,14 +401,7 @@
 		if producer, err := kafka.NewAsyncProducerFromClient(prod.client); err == nil {
 			prod.producer = producer
 		} else {
-<<<<<<< HEAD
-			prod.Log.Error.Print("Kafka producer error:", err)
-			prod.client.Close()
-			prod.client = nil
-			prod.producer = nil
-=======
-			Log.Error.Print("Kafka producer initialization error:", err)
->>>>>>> bb70c92f
+			prod.Log.Error.Print("Kafka producer initialization error:", err)
 			return false // ### return, connection failed ###
 		}
 	}
