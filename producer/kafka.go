--- conflicted
+++ resolved
@@ -413,21 +413,14 @@
 		case err, hasMore := <-prod.producer.Errors():
 			if hasMore {
 				if msg, hasMsg := err.Msg.Metadata.(core.Message); hasMsg {
-<<<<<<< HEAD
 					prod.Log.Warning.Print("Kafka producer error on return: ", err)
 					prod.storeRTT(&msg)
-					prod.Drop(&msg)
-=======
-					streamName := core.StreamRegistry.GetStreamName(msg.StreamID)
-					Log.Warning.Printf("Kafka producer error on return (stream %s): %s", streamName, err.Error())
-					prod.storeRTT(&msg)
 					if err == kafka.ErrMessageTooLarge {
-						Log.Error.Print("Message discarded as too large.")
+						prod.Log.Error.Print("Message discarded as too large.")
 						core.CountDiscardedMessage()
 					} else {
-						prod.Drop(msg)
+						prod.Drop(&msg)
 					}
->>>>>>> ccef5d39
 				}
 			}
 
