# Gollum changelog

<<<<<<< HEAD
## 0.6.0

Gollum 0.6.0 contains breaking changes over version 0.5.x.
Please read the release notes carefully

### New with 0.6.0

 * Added a new flag "-mt" to choose the metrics provider (currently only prometheus)

### Breaking changes with 0.6.0

 * Metrics are now collected using go-metrics. This allows e.g. prometheus output (default).
   Old-style metrics have been removed and many metrics names have changed.
=======
## 0.5.3

This is a patch / minor features release.

### Fixed with 0.5.3

 * Fixed a GC panic/crash caused by tgo.ByteBuffer.
>>>>>>> a5a3e696

## 0.5.2

This is a patch / minor features release.

### New with 0.5.2

 * The version number is now generated via make and git. This will properly identify versions between releases.
 * New producer.AwsCloudwatchLogs. Thanks to @luqasz
 * The makefile has been cleaned up and go meta-linter support has been added

### Fixed with 0.5.2

 * consumer.Kafka now properly commits the consumer offsets to kafka. Thanks to @crewton
 * producer.awsKinesis failed to produce records under certain conditions
 * The consumer.Kafka folderPermissions property is now correctly applied
 * formt.ExtractJSON trimValues property is now correctly applied
 * The gollum binary inside the Dockerfile is built on the same baseimage as deployed
 * Filter will now always filter out the MODIFIED message, not the original. This behavior is more "expected".

## 0.5.1

This is a patch / minor features release.

### New with 0.5.1

 * format.MetadataCopy has been updated to support free copying between metadata and payload
 * producer.ElasticSearch alles setting the format of timeBasedIndex
 * format.GrokToJSON has new options: RemoveEmptyValues, NamedCapturesOnly and SkipDefaultPatterns
 * Using dep for dependencies instead of glide

### Fixed with 0.5.1

 * Fixed inversion of -lc always
 * Fixed a nil pointer panic with producer.elasticsearch when receiving messages with unassigned streams
 * producer.ElasticSearch settings are now named according to config
 * producer.ElasticSearch dayBasedIndex renamed to timeBasedIndex and it's now working as expected
 * Updated dependencies to latest version (brings support for kafka 1.0, fixes user agent parsing for format.processTSV)


## 0.5.0

Gollum 0.5.0 contains major breaking changes in all areas.
Configuration files working with Gollum 0.4.x will not work with this verison unless changed.
Please have a look at the [transition guide](http://gollum.readthedocs.io/en/latest/src/releaseNotes/v0.5.0.html#breaking-changes-0-4-x-to-0-5-0) for details.

Important note:
When switching a pipline from 0.4.x to 0.5.0, make sure all spooling data has been read.
Messages serialized to disk with 0.4.x are not compatible with 0.5.0.

### New with 0.5.0

* Filters and Formatters have been merged into one list
* You can now use a filter or formatter more than once in the same plugin
* Consumers can now do filtering and formatting, too
* Messages can now store metadata. Formatters can affect the payload or a metadata field
* All plugins now have an automatic log scope
* Message payloads are now backed by a memory pool
* Messages now store the original message, i.e. a backup of the payload state after consumer processing
* Gollum now provides per-stream metrics
* Plugins are now able to implement health checks that can be queried via http
* New base types for producers: Direct, Buffered, Batched
* Plugin configurations now support nested structures
* The configuration process has been simplified a lot by adding automatic error handling and struct tags
* All plugin configuration keys are now case insensitive
* Added a new formatter format.GrokToJSON
* Added a new formatter format.JSONToInflux10
* Added a new formatter format.Double
* Added a new formatter format.MetadataCopy
* Added a new formatter format.Trim
* Consumer.File now supports filesystem events
* Consumers can now define the number of go routines used for formatting/filtering
* All AWS plugins now support role switching
* All AWS plugins are now based on the same credentials code

### Fixed with 0.5.0

* The plugin lifecycle has been reimplemented to avoid gollum being stuck waiting for plugins to change state
* Integration test suite added
* Producer.HTTPRequest port handling fixed
* The test-config command will now produce more meaningful results
* Duplicating messages now properly duplicates the whole message and not just the struct
* Several race conditions have been fixed
* Producer.ElasticSearch is now based on a more up-to-date library
* Producer.AwsS3 is now behaving more like producer.File
* Gollum metrics can now bind to a specific address instead of just a port

### Breaking changes with 0.5.0

* The config format has changed to improve automatic processing
* A lot of plugins have been renamed to avoid confusion and to better reflect their behavior
* A lot of plugins parameters have been renamed
* The instances plugin parameter has been removed
* Most of gollum's metrics have been renamed
* Plugin base types have been renamed
* All message handling function signatures have changed to use pointers
* All formatters don't daisy chain anymore as they can now be listed in proper order
* Stream plugins have been renamed to Router plugins
* Routers are not allowed to modify message content anymore
* filter.All and format.Forward have been removed as they are not required anymore
* Producer formatter listss dedicated to format a key or similar constructs have been removed
* Logging framework switched to logrus
* The package gollum.shared has been removed in favor of trivago.tgo
* Fuses have been removed from all plugins
* The general message sequence number has been removed
* The term "drop" has been replaced by the term "fallback" to emphasise it's use
* The \_DROPPED\_ stream has been removed. Messages are discarded if no fallback is set
* Formatters can still the stream of a message but cannot trigger routing by themselves
* Compiling contrib plugins now requires a specific loader.go to be added
* The docker file on docker hub is now a lot smaller and only contains the gollum binary
* The message serialization format has been changed

## 0.4.5

This is a patch / minor features release.
All vendor dependencies have been updated to the latest version and binaries have been compiled with go 1.8.

### Fixed with 0.4.5

* producer.Kafka will discard messages returned as "too large" to avoid spooling
* consumer.HTTP does not truncate messages with WithHeaders:false anymore (thanks @mhils)
* producer.Websocket now uses gorilla websockets (thanks @glaslos)
* Dockerfile is now working again
* It is now possible to (optionally) send nil messages with producer.kafka again
* Consumer.Kinesis will renew the iterator object when hitting a timeout
* Consumer.Kinesis now runs with an offset file set that does not exist
* Consumer.Kinesis offset file is now written less often (after each batch)
* Consumer.Kafka does now retry with an "oldest" offset after encountering an OutOfRange exception.
* Fixed a crash when using producer.ElasticSearch with date based indexes (thanks @relud)
* format.Base64Decode now uses data from previous formatters as intended
* format.JSON arr and obj will now auto create a key if necessary
* format.JSON now checks for valid state references upon startup
* format.JSON now properly encodes strings when using "enc"
* format.SplitToJSON may now keep JSON payload and is better at escaping string
* "gollum -tc" will exit with error code 1 upon error
* "gollum -tc" will now properly display errors during config checking

### New with 0.4.5

* Added producer for writing data to Amazon S3 (thanks @relud)
* Added authentication support to consumer.HTTP (thanks @glaslos)
* Added authentication support to native.KafkaProducer (thanks @relud)
* Added authentication support to producer.Kafka (thanks @relud)
* Added authentication support to consumer.Kafka (thanks @relud)
* Added consumer group support to consumer.Kafka (thanks @relud)
* Added a native SystemD consumer (thanks @relud)
* Added a Statsd producer for counting messages (thanks @relud)
* Added an option to flatten JSON arrays into single values with format.ProcessJSON (thanks @relud)
* Added filter.Any to allow "or" style combinations of filters (thanks @relud)
* Added support for unix timestamp parsing to format.ProcessJSON (thanks @relud)
* Added filter.Sample to allow processing of every n'th message only (thanks @relud)
* Added format.TemplateJSON to apply golang templates to JSON payloads (thanks @relud)
* Added named pipe support to consumer.Console
* Added "pick" option to format.ProcessJSON to get a single value from an arrays
* Extended "remove" option pf format.ProcessJSON to remove values from arrays
* Added "geoip" option to format.ProcessJSON to get GeoIP data from an IP
* Added index configuration options to producer.ElasticSearch

## 0.4.4

This is a patch / minor features release.
All vendor dependencies have been updated to the latest version and binaries have been compiled with go 1.7.

### Fixed with 0.4.4

* Fixed file offset handling in consumer.Kinesis (thanks @relud)
* Fixed producer.File RotatePruneAfterHours setting
* Producer.File symlink switch is now atomic
* Fixed panic in producer.Redis when Formatter was not set
* Fixed producer.Spooling being stuck for a long time during shutdown
* Fixed native.KafkaProducer to map all topics to "default" if no topic mapping was set
* Fixed a concurrent map write during initialization in native.KafkaProducer
* Fixed consumer.Kafka OffsetFile setting stopping gollum when the offset file was not present
* consumer.Kafka will retry to connect to a not (yet) existing topic every PersistTimeoutMs
* Consumer.Kafka now tries to connect every ServerTimeoutSec if initial connect fails
* Consumer.Kafka MessageBufferCount default value increased to 8192
* Producer.Kafka and native.KafkaProducer now discard messages with 0-Byte content
* Producer.Kafka SendRetries set to 1 by default to circumvent a reconnect issue within sarama
* Fixed panic in producer.Kafka when shutting down
* Added manual heartbeat to check a valid broker connection with producer.Kafka
* Format.Base64Encode now returns the original message if decoding failed
* socket.producer TCP can be used without ACK
* Consumer.Syslogd message handling differences between RFC3164 and RFC5424 / RFC6587 fixed

### New with 0.4.4

* New AWS Firehose producer (thanks @relud)
* New format.ProcessTSV for modifying TSV encoded messages (thanks @relud)
* Added user agent parsing to format.ProcessJSON (thanks @relud)
* Added support for unix timestamp parsing to format.ProcessJSON (thanks @relud)
* Added support for new shard detection to consumer.Kinesis (thanks @relud)
* Added support for mulitple messages per record to producer.Kinesis and consumer.Kinesis (thanks @relud)
* Added "remove" directive for format.ProcessJSON
* Added key Formatter support for producer.Redis
* Added RateLimited- metrics for filter.Rate
* Added format.Clear to remove message content (e.g. useful for key formatters)
* Added "KeyFormatterFirst" for producer.Kafka and native.KafkaProducer
* Added Version support for producer.Kafka and consumer.Kafka
* Added ClientID support for consumer.Kafka
* Added folder creation capatibilites to consumer.File when creating offset files
* Added gollum log messages metrics
* Added wildcard topic mapping to producer.Kafka and native.KafkaProducer
* Added FilterAfterFormat to producer.Kafka and native.KafkaProducer
* Producer.Spooling now continuously looks for new streams to read
* Producer.Spooling now reacts on SIGHUP to trigger a respooling
* Seperated version information to -r (version, go runtime, modules) and -v (just version) command line flag
* Added trace commandline flag

## 0.4.3

This is a patch / minor features release.
It includes several configuration changes for producer.Kafka that might change the runtime behavior.
Please check your configuration files.

### Fixed with 0.4.3

* Fixed several race conditions reported by Go 1.6 and go build -race
* Fixed the scribe producer to drop unformatted message in case of error
* Fixed file.consumer rotation to work on regular files, too
* Fixed file.consumer rotation to reset the offset file after a SIGHUP
* Dockerfiles updated
* Producer.Kafka now sends messages directly to avoid sarama performance bottlenecks
* consumer.Kafka offset file is properly read on startup if DefaultOffset "oldest" or "newest" is
* Exisiting unix domain socket detection changed to use create instead of stat (better error handling)
* Kafka and Scribe specific metrics are now updated if there are no messages, too
* Scribe producer is now reacting better to server connection errors
* Filters and Formatters are now covered with unittests

### New with 0.4.3

* Support for Go1.5 vendor experiment
* New producer for librdkafka (not included in standard builds)
* Metrics added to show memory consumption
* New kafka metrics added to show "roundtrip" times for messages
* producer.Benchmark added to get more meaningful core system profiling results
* New filter filter.Rate added to allow limiting streams to a certain number of messages per second
* Added key support to consumer.Kafka and producer.Kafka
* Added an "ordered read" config option to consumer.Kafka (round robin reading)
* Added a new formater format.ExtractJSON to extract a single value from a JSON object
* Go version is now printed with gollum -v
* Scribe producer now queries scribe server status in regular intervals
* format.Sequence separator character can now be configured
* format.Runlength separator character can now be configured

### Other changes with 0.4.3

* Renamed producer.Kafka BatchTimeoutSec to BatchTimeoutMs to allow millisecond based values
* producer.Kafka retry count set to 0
* producer.Kafka default producer set to RoundRobin
* producer.Kafka GracePeriodMs default set to 100
* producer.Kafka MetadataRefreshMs default set to 600000 (10 minutes)
* producer.Kafka TimeoutMs default set to 10000 (10 seconds)
* filter.RegExp FilterExpressionNot is evaluated before FilterExpression
* filter.RegExp FilterExpression is evaluated if FilterExpressionNot passed

## 0.4.2

This is a patch / minor features release.

### Fixed with 0.4.2

* consumer.SysLogD now has more meaningful errormessages
* consumer.File now properly supports file rotation if the file to read is a symlink
* Scribe and Kafka metrics are now only updated upon successful send
* Fixed an out of bounds panic when producer.File was rotating logfiles without an extension
* Compression of files after rotation by produer.File now works (again)
* producer.Kafka now only reconnects if all topics report an error
* producer.Spool now properly respools long messages
* producer.Spool will not delete a file if a message in it could not be processed
* producer.Spool will try to automatically respool files after a restart
* producer.Spool will rotate non-empty files even if no new messages come in
* producer.Spool will recreate folders when removed during runtime
* producer.Spool will drop messages if rotation failes (not reroute)
* Messages that are spooled twice now retain their original stream
* Better handling of situations where Sarama (Kafka) writes become blocking
* Plugins now start up as "initializing" not as "dead" preventing dropped messages during startup

### New with 0.4.2

* New formatter format.SplitToJSON to convert CSV data to JSON
* New formatter format.ProcessJSON to modify JSON data
* producer.File can now set permissions for any folders created
* RPM spec file added
* producer.File can now add zero padding to rotated file numbering
* producer.File can now prune logfiles by file age
* producer.Spool can now be rate limited
* Dev version (major.minor.patch.dev) is now part of the metrics
* New AWS Kinesis producer and consumer (thanks @relud)

## 0.4.1

This is a patch / minor features release

### Fixed with 0.4.1

* InfluxDB JSON and line protocol fixed
* shared.WaitGroup.WaitFor with duration 0 falls back to shared.WaitGroup.Wait
* proper io.EOF handling for shared.BufferedReader and shared.ByteStream
* HTTP consumer now responds with 200 instead of 203
* HTTP consumer properly handles EOF
* Increased test coverage

### New with 0.4.1

* Support for InfluxDB line protocol
* New setting to enable/disable InfluxDB time based database names
* Introduction of "fuses" (circuit breaker pattern)
* Added HTTPs support for HTTP consumer
* Added POST data support to HTTPRequest producer

## 0.4.0

This release includes several reliability fixes that prevent messages from being lost during shutdown.
During this process the startup/shutdown mechanics were changed which introduced a lot of breaking changes.
Also included are improvements on the file, socket and scribe producers.
Write performance may show a minor increase for some producers.

This release contains breaking changes over version 0.3.x.
Custom producers and config files may have to be adjusted.

### Breaking changes with 0.4.0

* shared.RuntimeType renamed to TypeRegistry
* core.StreamTypes renamed to StreamRegistry
* ?ControlLoop callback parameters for command handling moved to callback members
* ?ControlLoop renamed to ?Loop, where ? can be a combination of Control (handling of control messages), Message (handling of messages) or Ticker (handling of regular callbacks)
* PluginControlStop is now splitted into PluginControlStopConsumer and PluginControlStopProducer to allow plugins that are producer and consumers.
* Producer.Enqueue now takes care of dropping messages and accepts a timeout overwrite value
* MessageBatch has been refactored to store messages instead of preformatted strings. This allows dropping messages from a batch.
* Message.Drop has been removed, Message.Route can be used instead
* The LoopBack consumer has been removed. Producers can now drop messages to any stream using DropToStream.
* Stream plugins are now allowed to only bind to one stream
* Renamed producer.HttpReq to producer.HTTPRequest
* Renamed format.StreamMod to format.StreamRoute
* For format.Envelope postfix and prefix configuration keys have been renamed to EnvelopePostifx and EnvelopePrefix
* Base64Encode and Base64Decode formatter parameters have been renamed to "Base64*"
* Removed the MessagesPerSecAvg metric
* Two functions were added to the MessageSource interface to allow blocked/active state query
* The low resolution timer has been removed

### Fixed with 0.4.0

* Messages stored in channels or MessageBatches can now be flushed properly during shutdown
* Several producers now properly block when their queue is full (messages could be lost before)
* Producer control commands now have priority over processing messages
* Switched to sarama trunk version to get the latest broker connection fixes
* Fixed various message loss scenarios in file, kafka and http request producer
* Kafka producer is now reconnecting upon every error (intermediate fix)
* StreamRoute formatter now properly works when the separator is a space
* File, Kafka and HTTPRequest plugins don't hava mandatory values anymore
* Socket consumer can now reopen a dropped connection
* Socket consumer can now change access rights on unix domain sockets
* Socket consumer now closes non-udp connections upon any error
* Socket consumer can now remove an existing UDS file with the same name if necessary
* Socket consumer now uses proper connection timeouts
* Socket consumer now sends special acks on error
* All net.Dial commands were replaced with net.DialTimeout
* The makfile now correctly includes the config folder
* Thie file producer now behaves correctly when directory creation fails
* Spinning loops are now more CPU friendly
* Plugins can now be addressed by longer paths, too, e.g. "contrib.company.sth"
* Log messages that appear during startup are now written to the set log producer, too
* Fixed a problem where control messages could cause shutdown to get stucked
* The Kafka producer has been rewritten for better error handling
* The scribe producer now dynamically modifies the batch size on error
* The metric server tries to reopen connection every 5 seconds
* Float metrics are now properly rounded
* Ticker functions are now restarted after the function is done, preventing double calls
* No empty messages will be sent during shutdown

### New with 0.4.0

* Added a new stream plugin to route messages to one or more other streams
* The file producer can now delete old files upon rotate (pruning)
* The file producer can now overwrite files and set file permissions
* Added metrics for dropped, discarded, filtered and unroutable messages
* Streams can now overwrite a producer's ChannelTimeoutMs setting (only for this stream)
* Producers are now shut down in order based on DropStream dependencies
* Messages now keep a one-step history of their StreamID
* Added format.StreamRevert to go back to the last used stream (e.g. after a drop)
* Added producer.Spooling that temporary stores messages to disk before trying them again (e.g. useful for disconnect scenarios)
* Added a new formatter to prepend stream names
* Added a new formatter to serialize messages
* Added a new formatter to convert collectd to InfluxDB (0.8.x and 0.9.x)
* It is now possible to add a custom string after the version number
* Plugins compiled from the contrib folder are now listed in the version string
* All producers can now define a filter applied before formatting
* Added unittests to check all bundled producer, consumer, format, filter and stream for interface compatibility
* Plugins can now be registered and queried by a string based ID via core.PluginRegistry
* Added producer for InfluxDB data (0.8.x and 0.9.x)
* Kafka, scribe and elastic search producers now have distinct metrics per topic/category/index
* Version number is now added to the metrics as in "MMmmpp" (M)ajor (m)inor (p)atch<|MERGE_RESOLUTION|>--- conflicted
+++ resolved
@@ -1,6 +1,5 @@
 # Gollum changelog
 
-<<<<<<< HEAD
 ## 0.6.0
 
 Gollum 0.6.0 contains breaking changes over version 0.5.x.
@@ -14,7 +13,7 @@
 
  * Metrics are now collected using go-metrics. This allows e.g. prometheus output (default).
    Old-style metrics have been removed and many metrics names have changed.
-=======
+
 ## 0.5.3
 
 This is a patch / minor features release.
@@ -22,7 +21,6 @@
 ### Fixed with 0.5.3
 
  * Fixed a GC panic/crash caused by tgo.ByteBuffer.
->>>>>>> a5a3e696
 
 ## 0.5.2
 
