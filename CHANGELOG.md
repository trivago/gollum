# 0.5.0

<<<<<<< HEAD
#### Breaking changes

 * If no stream is set a plugin will use a stream named like the plugin by default (formerly *)

# 0.4.3
=======
This is a patch / minor features release.
It includes several configuration changes for producer.Kafka that might change the runtime behavior.
Please check your configuration files.
>>>>>>> 5766212d

#### Fixed

 * Fixed several race conditions reported by Go 1.6 and go build -race
 * Fixed the scribe producer to drop unformatted message in case of error
 * Fixed file.consumer rotation to work on regular files, too
 * Fixed file.consumer rotation to reset the offset file after a SIGHUP
 * Dockerfiles updated
 * Producer.Kafka now sends messages directly to avoid sarama performance bottlenecks
 * consumer.Kafka offset file is properly read on startup if DefaultOffset "oldest" or "newest" is 
 * Exisiting unix domain socket detection changed to use create instead of stat (better error handling)
 * Kafka and Scribe specific metrics are now updated if there are no messages, too
 * Scribe producer is now reacting better to server connection errors
 
#### New

 * Support for Go1.5 vendor experiment
 * New producer for librdkafka
 * Metrics added to show memory consumption
 * producer.Benchmark added to get more meaningful core system profiling results
 * New filter filter.Rate added to allow limiting streams to a certain number of messages per second
 * Added key support to consumer.Kafka and producer.Kafka
 * Added an "ordered read" config option to consumer.Kafka (round robin reading)
 * Added a new formater format.ExtractJSON to extract a single value from a JSON object
 * Go version is no printed with gollum -v 
 * Scribe producer now queries scribe server status in regular intervals
 
#### Other changes

 * Renamed producer.Kafka BatchTimeoutSec to BatchTimeoutMs to allow millisecond based values
 * Default producer.Kafka retry count set to 0
 * Kafka.producer default producer set to RoundRobin

# 0.4.2

This is a patch / minor features release.

#### Fixed

 * consumer.SysLogD now has more meaningful errormessages
 * consumer.File now properly supports file rotation if the file to read is a symlink
 * Scribe and Kafka metrics are now only updated upon successful send
 * Fixed an out of bounds panic when producer.File was rotating logfiles without an extension
 * Compression of files after rotation by produer.File now works (again)
 * producer.Kafka now only reconnects if all topics report an error
 * producer.Spool now properly respools long messages
 * producer.Spool will not delete a file if a message in it could not be processed
 * producer.Spool will try to automatically respool files after a restart
 * producer.Spool will rotate non-empty files even if no new messages come in
 * producer.Spool will recreate folders when removed during runtime
 * producer.Spool will drop messages if rotation failes (not reroute)
 * Messages that are spooled twice now retain their original stream
 * Better handling of situations where Sarama (Kafka) writes become blocking
 * Plugins now start up as "initializing" not as "dead" preventing dropped messages during startup
 
#### New

 * New formatter format.SplitToJSON to convert CSV data to JSON
 * New formatter format.ProcessJSON to modify JSON data
 * producer.File can now set permissions for any folders created
 * RPM spec file added
 * producer.File can now add zero padding to rotated file numbering
 * producer.File can now prune logfiles by file age
 * producer.Spool can now be rate limited
 * Dev version (major.minor.patch.dev) is now part of the metrics
 * New AWS Kinesis producer and consumer

# 0.4.1

This is a patch / minor features release

#### Fixed

 * InfluxDB JSON and line protocol fixed
 * tgo.WaitGroup.WaitFor with duration 0 falls back to tgo.WaitGroup.Wait
 * proper io.EOF handling for tgo.BufferedReader and tgo.ByteStream
 * HTTP consumer now responds with 200 instead of 203
 * HTTP consumer properly handles EOF
 * Increased test coverage

#### New

 * Support for InfluxDB line protocol
 * New setting to enable/disable InfluxDB time based database names
 * Introduction of "fuses" (circuit breaker pattern)
 * Added HTTPs support for HTTP consumer
 * Added POST data support to HTTPRequest producer

# 0.4.0

This release includes several reliability fixes that prevent messages from being lost during shutdown.
During this process the startup/shutdown mechanics were changed which introduced a lot of breaking changes.
Also included are improvements on the file, socket and scribe producers.
Write performance may show a minor increase for some producers.

This release contains breaking changes over version 0.3.x.
Custom producers and config files may have to be adjusted.

#### Breaking changes

 * tgo.RuntimeType renamed to TypeRegistry
 * core.StreamTypes renamed to StreamRegistry
 * ?ControlLoop callback parameters for command handling moved to callback members
 * ?ControlLoop renamed to ?Loop, where ? can be a combination of Control (handling of control messages), Message (handling of messages) or Ticker (handling of regular callbacks)
 * PluginControlStop is now splitted into PluginControlStopConsumer and PluginControlStopProducer to allow plugins that are producer and consumers.
 * Producer.Enqueue now takes care of dropping messages and accepts a timeout overwrite value
 * MessageBatch has been refactored to store messages instead of preformatted strings. This allows dropping messages from a batch.
 * Message.Drop has been removed, Message.Route can be used instead
 * The LoopBack consumer has been removed. Producers can now drop messages to any stream using DropToStream.
 * Stream plugins are now allowed to only bind to one stream
 * Renamed producer.HttpReq to producer.HTTPRequest
 * Renamed format.StreamMod to format.StreamRoute
 * For format.Envelope postfix and prefix configuration keys have been renamed to EnvelopePostifx and EnvelopePrefix
 * Base64Encode and Base64Decode formatter parameters have been renamed to "Base64*"
 * Removed the MessagesPerSecAvg metric
 * Two functions were added to the MessageSource interface to allow blocked/active state query
 * The low resolution timer has been removed

#### Fixed

 * Messages stored in channels or MessageBatches can now be flushed properly during shutdown
 * Several producers now properly block when their queue is full (messages could be lost before)
 * Producer control commands now have priority over processing messages
 * Switched to sarama trunk version to get the latest broker connection fixes
 * Fixed various message loss scenarios in file, kafka and http request producer
 * Kafka producer is now reconnecting upon every error (intermediate fix)
 * StreamRoute formatter now properly works when the separator is a space
 * File, Kafka and HTTPRequest plugins don't hava mandatory values anymore
 * Socket consumer can now reopen a dropped connection
 * Socket consumer can now change access rights on unix domain sockets
 * Socket consumer now closes non-udp connections upon any error
 * Socket consumer can now remove an existing UDS file with the same name if necessary
 * Socket consumer now uses proper connection timeouts
 * Socket consumer now sends special acks on error
 * All net.Dial commands were replaced with net.DialTimeout
 * The makfile now correctly includes the config folder
 * Thie file producer now behaves correctly when directory creation fails
 * Spinning loops are now more CPU friendly
 * Plugins can now be addressed by longer paths, too, e.g. "contrib.company.sth"
 * Log messages that appear during startup are now written to the set log producer, too
 * Fixed a problem where control messages could cause shutdown to get stucked
 * The Kafka producer has been rewritten for better error handling
 * The scribe producer now dynamically modifies the batch size on error
 * The metric server tries to reopen connection every 5 seconds
 * Float metrics are now properly rounded
 * Ticker functions are now restarted after the function is done, preventing double calls
 * No empty messages will be sent during shutdown

#### New

 * Added a new stream plugin to route messages to one or more other streams
 * The file producer can now delete old files upon rotate (pruning)
 * The file producer can now overwrite files and set file permissions
 * Added metrics for dropped, discarded, filtered and unroutable messages
 * Streams can now overwrite a producer's ChannelTimeoutMs setting (only for this stream)
 * Producers are now shut down in order based on DropStream dependencies
 * Messages now keep a one-step history of their StreamID
 * Added format.StreamRevert to go back to the last used stream (e.g. after a drop)
 * Added producer.Spooling that temporary stores messages to disk before trying them again (e.g. useful for disconnect scenarios)
 * Added a new formatter to prepend stream names
 * Added a new formatter to serialize messages
 * Added a new formatter to convert collectd to InfluxDB (0.8.x and 0.9.x)
 * It is now possible to add a custom string after the version number
 * Plugins compiled from the contrib folder are now listed in the version string
 * All producers can now define a filter applied before formatting
 * Added unittests to check all bundled producer, consumer, format, filter and stream for interface compatibility
 * Plugins can now be registered and queried by a string based ID via core.PluginRegistry
 * Added producer for InfluxDB data (0.8.x and 0.9.x)
 * Kafka, scribe and elastic search producers now have distinct metrics per topic/category/index
 * Version number is now added to the metrics as in "MMmmpp" (M)ajor (m)inor (p)atch<|MERGE_RESOLUTION|>--- conflicted
+++ resolved
@@ -1,16 +1,14 @@
 # 0.5.0
 
-<<<<<<< HEAD
 #### Breaking changes
 
  * If no stream is set a plugin will use a stream named like the plugin by default (formerly *)
 
 # 0.4.3
-=======
+
 This is a patch / minor features release.
 It includes several configuration changes for producer.Kafka that might change the runtime behavior.
 Please check your configuration files.
->>>>>>> 5766212d
 
 #### Fixed
 
@@ -24,7 +22,7 @@
  * Exisiting unix domain socket detection changed to use create instead of stat (better error handling)
  * Kafka and Scribe specific metrics are now updated if there are no messages, too
  * Scribe producer is now reacting better to server connection errors
- 
+
 #### New
 
  * Support for Go1.5 vendor experiment
