--- conflicted
+++ resolved
@@ -1,10 +1,5 @@
-<<<<<<< HEAD
-hash: dc9847f99cbe2d3255a343324e1a64b42a7c6fbe395edddc2e8607f52ef67100
-updated: 2017-06-28T15:10:38.841304095+02:00
-=======
 hash: 54501114571c706d8fd1ea476c8301cd318fdbc172560092d65ef3051b5cafa3
 updated: 2017-06-30T12:35:48.636355984+02:00
->>>>>>> d714fb20
 imports:
 - name: github.com/abbot/go-http-auth
   version: efc9484eee77263a11f158ef4f30fcc30298a942
@@ -15,7 +10,7 @@
 - name: github.com/artyom/thrift
   version: 388840a05deb9b7d85fdf6c225a2729fe1826cb7
 - name: github.com/aws/aws-sdk-go
-  version: 96358b8282b1a3aa66836d2f2fe66216cc419668
+  version: 06d3a0c37ae95ae040548a13952501261cb5fd2b
   subpackages:
   - aws
   - aws/awserr
@@ -33,7 +28,6 @@
   - aws/request
   - aws/session
   - aws/signer/v4
-  - internal/shareddefaults
   - private/protocol
   - private/protocol/json/jsonutil
   - private/protocol/jsonrpc
@@ -47,7 +41,7 @@
   - service/s3
   - service/sts
 - name: github.com/bsm/sarama-cluster
-  version: ccdc0803695fbce22f1706d04ded46cd518fd832
+  version: e92a2f7a82a6f2bbdd2f7305b8a833fa22eb2138
 - name: github.com/coreos/go-systemd
   version: 48702e0da86bd25e76cfef347e2adeb434a0d0a6
   subpackages:
@@ -69,7 +63,7 @@
 - name: github.com/eapache/queue
   version: 44cc805cf13205b55f69e14bcb69867d1ae92f98
 - name: github.com/go-ini/ini
-  version: 3d73f4b845efdf9989fffd4b4e562727744a34ba
+  version: d3de07a94d22b4a0972deb4b96d790c2c0ce8333
 - name: github.com/go-redis/redis
   version: 2cf5af9928978bbef8d1076607022403439e177c
   subpackages:
@@ -79,7 +73,7 @@
   - internal/pool
   - internal/proto
 - name: github.com/golang/protobuf
-  version: 6a1fa9404c0aebf36c879bc50152edcc953910d2
+  version: 1fb8fd32a09087bcd727225167edd31e1b9ceb24
   subpackages:
   - proto
 - name: github.com/golang/snappy
@@ -89,9 +83,6 @@
 - name: github.com/jmespath/go-jmespath
   version: bd40a432e4c76585ef6b72d3fd96fb9b6dc7b68d
 - name: github.com/klauspost/crc32
-<<<<<<< HEAD
-  version: bab58d77464aa9cf4e84200c3276da0831fe0c03
-=======
   version: 1bab8b35b6bb565f92cbc97939610af9369f942a
 - name: github.com/mattn/go-colorable
   version: 941b50ebc6efddf4c41c8e4537a5f68a4e686b24
@@ -99,7 +90,6 @@
   version: fc9e8d8ef48496124e79ae0df75490096eccf6fe
 - name: github.com/mgutz/ansi
   version: 9520e82c474b0a04dd04f8a40959027271bab992
->>>>>>> d714fb20
 - name: github.com/miekg/pcap
   version: 51d9d986bf8d5f524d65bf31c353e10271d54aaa
 - name: github.com/mmcloughlin/geohash
@@ -148,7 +138,7 @@
   - bcrypt
   - blowfish
 - name: golang.org/x/sys
-  version: 90796e5a05ce440b41c768bd9af257005e470461
+  version: fb4cac33e3196ff7f507ab9b2d2a44b0142f5b5a
   subpackages:
   - unix
   - windows
