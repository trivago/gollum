--- conflicted
+++ resolved
@@ -16,13 +16,11 @@
 
 import (
 	"os"
-<<<<<<< HEAD
-=======
-	"strconv"
 	"strings"
->>>>>>> ef918526
 	"sync"
 	"time"
+
+	"github.com/trivago/tgo/tcontainer"
 
 	"github.com/trivago/gollum/core"
 	"github.com/trivago/tgo/tnet"
@@ -135,7 +133,7 @@
 	}
 }
 
-func parseCustomFields(data string, metadata *core.Metadata) {
+func parseCustomFields(data string, metadata *tcontainer.MarshalMap) {
 	if len(data) == 0 {
 		return
 	}
@@ -196,7 +194,7 @@
 			value = strings.Replace(value, "\\\"", "\"", -1)
 		}
 
-		metadata.SetValue(key, []byte(value))
+		metadata.Set(key, value)
 		data = data[endOfValue+1:]
 	}
 }
@@ -243,7 +241,7 @@
 			timestamp, _ := parts["timestamp"].(time.Time)
 			structuredData, _ := parts["structured_data"].(string)
 
-			metaData.SetValue("structured_data", []byte(structuredData))
+			metaData.Set("structured_data", structuredData)
 
 			parseCustomFields(structuredData, &metaData)
 
