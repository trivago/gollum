--- conflicted
+++ resolved
@@ -185,12 +185,8 @@
 		}
 	}
 
-<<<<<<< HEAD
+	kafka.Logger = Log.Note
 	return errors.OrNil()
-=======
-	kafka.Logger = Log.Note
-	return nil
->>>>>>> 9cf47087
 }
 
 // Restart the consumer after wating for persistTimeout
